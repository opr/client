package teams

import (
	"errors"
	"fmt"
	"net/mail"
	"strings"
	"time"

	"golang.org/x/net/context"

	"github.com/keybase/client/go/avatars"
	"github.com/keybase/client/go/engine"
	"github.com/keybase/client/go/kbun"
	"github.com/keybase/client/go/libkb"
	"github.com/keybase/client/go/protocol/keybase1"
)

func LoadTeamPlusApplicationKeys(ctx context.Context, g *libkb.GlobalContext, id keybase1.TeamID,
	application keybase1.TeamApplication, refreshers keybase1.TeamRefreshers, includeKBFSKeys bool) (res keybase1.TeamPlusApplicationKeys, err error) {

	team, err := Load(ctx, g, keybase1.LoadTeamArg{
		ID:         id,
		Public:     id.IsPublic(), // infer publicness from id
		Refreshers: refreshers,
	})
	if err != nil {
		return res, err
	}
	return team.ExportToTeamPlusApplicationKeys(ctx, keybase1.Time(0), application, includeKBFSKeys)
}

// Details returns TeamDetails for team name. Keybase-type invites are
// returned as members. It always repolls to ensure latest version of
// a team, but member infos (username, full name, if they reset or not)
// are subject to UIDMapper caching.
func Details(ctx context.Context, g *libkb.GlobalContext, name string) (res keybase1.TeamDetails, err error) {
	tracer := g.CTimeTracer(ctx, "TeamDetails", true)
	defer tracer.Finish()

	// Assume private team
	public := false

	tracer.Stage("load team")
	t, err := GetMaybeAdminByStringName(ctx, g, name, public)
	if err != nil {
		return res, err
	}
	res.KeyGeneration = t.Generation()
	tracer.Stage("members")
	res.Members, err = members(ctx, g, t)
	if err != nil {
		return res, err
	}

	tracer.Stage("invites")
	annotatedInvites, err := AnnotateInvitesUIDMapper(ctx, g, t, &res.Members)
	if err != nil {
		return res, err
	}
	res.AnnotatedActiveInvites = annotatedInvites

<<<<<<< HEAD
	membersHideInactiveDuplicates(ctx, g, &res.Members)
=======
	membersHideDeletedUsers(ctx, g, &res.Members)
>>>>>>> a58b7169

	res.Settings.Open = t.IsOpen()
	res.Settings.JoinAs = t.chain().inner.OpenTeamJoinAs
	return res, nil
}

// List all the admins of ancestor teams.
// Includes admins of the specified team only if they are also admins of ancestor teams.
func ImplicitAdmins(ctx context.Context, g *libkb.GlobalContext, teamID keybase1.TeamID) (res []keybase1.TeamMemberDetails, err error) {
	defer g.CTraceTimed(ctx, fmt.Sprintf("teams::ImplicitAdmins(%v)", teamID), func() error { return err })()
	if teamID.IsRootTeam() {
		// Root teams have only explicit admins.
		return nil, nil
	}
	uvs, err := g.GetTeamLoader().ImplicitAdmins(ctx, teamID)
	if err != nil {
		return nil, err
	}

	return userVersionsToDetails(ctx, g, uvs)
}

func members(ctx context.Context, g *libkb.GlobalContext, t *Team) (keybase1.TeamMembersDetails, error) {
	members, err := t.Members()
	if err != nil {
		return keybase1.TeamMembersDetails{}, err
	}
	return membersUIDsToUsernames(ctx, g, members)
}

<<<<<<< HEAD
// If a UID appears multiple times with different TeamMemberStatus, only show the 'ACTIVE' version.
// This can happen when an owner resets and is re-added as an admin by an admin.
// Mutates `members`
func membersHideInactiveDuplicates(ctx context.Context, g *libkb.GlobalContext, members *keybase1.TeamMembersDetails) {
	// If a UID appears multiple times with different TeamMemberStatus, only show the 'ACTIVE' version.
	// This can happen when an owner resets and is re-added as an admin by an admin.
	seenActive := make(map[keybase1.UID]bool)
=======
func membersHideDeletedUsers(ctx context.Context, g *libkb.GlobalContext, members *keybase1.TeamMembersDetails) {
>>>>>>> a58b7169
	lists := []*[]keybase1.TeamMemberDetails{
		&members.Owners,
		&members.Admins,
		&members.Writers,
		&members.Readers,
	}
<<<<<<< HEAD
	// Scan for active rows
	for _, rows := range lists {
		for _, row := range *rows {
			if row.Status == keybase1.TeamMemberStatus_ACTIVE {
				seenActive[row.Uv.Uid] = true
			}
		}
	}
	// Filter out superseded inactive rows
	for _, rows := range lists {
		filtered := []keybase1.TeamMemberDetails{}
		for _, row := range *rows {
			if row.Status == keybase1.TeamMemberStatus_ACTIVE || !seenActive[row.Uv.Uid] {
				filtered = append(filtered, row)
			} else {
				g.Log.CDebugf(ctx, "membersHideInactiveDuplicates filtered out row: %v %v", row.Uv, row.Status)
=======
	for _, rows := range lists {
		filtered := []keybase1.TeamMemberDetails{}
		for _, row := range *rows {
			if row.Status != keybase1.TeamMemberStatus_DELETED {
				filtered = append(filtered, row)
			} else {
				g.Log.CDebugf(ctx, "membersHideDeletedUsers filtered out row: %v %v", row.Uv, row.Status)
>>>>>>> a58b7169
			}
		}
		*rows = filtered
	}
}

<<<<<<< HEAD
func membersUIDsToUsernames(ctx context.Context, g *libkb.GlobalContext, m keybase1.TeamMembers) (keybase1.TeamMembersDetails, error) {
	var ret keybase1.TeamMembersDetails
	var err error
	ret.Owners, err = userVersionsToDetails(ctx, g, m.Owners)
	if err != nil {
		return ret, err
	}
	ret.Admins, err = userVersionsToDetails(ctx, g, m.Admins)
	if err != nil {
		return ret, err
	}
	ret.Writers, err = userVersionsToDetails(ctx, g, m.Writers)
	if err != nil {
		return ret, err
	}
	ret.Readers, err = userVersionsToDetails(ctx, g, m.Readers)
	if err != nil {
		return ret, err
	}
	return ret, nil
}

=======
>>>>>>> a58b7169
func userVersionsToDetails(ctx context.Context, g *libkb.GlobalContext, uvs []keybase1.UserVersion) (ret []keybase1.TeamMemberDetails, err error) {
	uids := make([]keybase1.UID, len(uvs), len(uvs))
	for i, uv := range uvs {
		uids[i] = uv.Uid
	}
	packages, err := g.UIDMapper.MapUIDsToUsernamePackages(ctx, g, uids,
		defaultFullnameFreshness, defaultNetworkTimeBudget, true)
	if err != nil {
		return nil, err
	}

	ret = make([]keybase1.TeamMemberDetails, len(uvs), len(uvs))

	for i, uv := range uvs {
		pkg := packages[i]
		status := keybase1.TeamMemberStatus_ACTIVE
		var fullName keybase1.FullName
		if pkg.FullName != nil {
			if pkg.FullName.EldestSeqno != uv.EldestSeqno {
				status = keybase1.TeamMemberStatus_RESET
			}
			if pkg.FullName.Status == keybase1.StatusCode_SCDeleted {
				status = keybase1.TeamMemberStatus_DELETED
			}
			fullName = pkg.FullName.FullName
		}
		ret[i] = keybase1.TeamMemberDetails{
			Uv:       uvs[i],
			Username: pkg.NormalizedUsername.String(),
			FullName: fullName,
			Status:   status,
		}
	}
	return ret, nil
}

func SetRoleOwner(ctx context.Context, g *libkb.GlobalContext, teamname, username string) error {
	uv, err := loadUserVersionByUsername(ctx, g, username, true /* useTracking */)
	if err != nil {
		return err
	}
	return ChangeRoles(ctx, g, teamname, keybase1.TeamChangeReq{Owners: []keybase1.UserVersion{uv}})
}

func SetRoleAdmin(ctx context.Context, g *libkb.GlobalContext, teamname, username string) error {
	uv, err := loadUserVersionByUsername(ctx, g, username, true /* useTracking */)
	if err != nil {
		return err
	}
	return ChangeRoles(ctx, g, teamname, keybase1.TeamChangeReq{Admins: []keybase1.UserVersion{uv}})
}

func SetRoleWriter(ctx context.Context, g *libkb.GlobalContext, teamname, username string) error {
	uv, err := loadUserVersionByUsername(ctx, g, username, true /* useTracking */)
	if err != nil {
		return err
	}
	return ChangeRoles(ctx, g, teamname, keybase1.TeamChangeReq{Writers: []keybase1.UserVersion{uv}})
}

func SetRoleReader(ctx context.Context, g *libkb.GlobalContext, teamname, username string) error {
	uv, err := loadUserVersionByUsername(ctx, g, username, true /* useTracking */)
	if err != nil {
		return err
	}
	return ChangeRoles(ctx, g, teamname, keybase1.TeamChangeReq{Readers: []keybase1.UserVersion{uv}})
}

func getUserProofsNoTracking(ctx context.Context, g *libkb.GlobalContext, username string) (*libkb.ProofSet, *libkb.IdentifyOutcome, error) {
	arg := keybase1.Identify2Arg{
		UserAssertion:    username,
		UseDelegateUI:    false,
		Reason:           keybase1.IdentifyReason{Reason: "clear invitation when adding team member"},
		CanSuppressUI:    true,
		IdentifyBehavior: keybase1.TLFIdentifyBehavior_RESOLVE_AND_CHECK,
		NeedProofSet:     true,
		ActLoggedOut:     true,
	}
	eng := engine.NewResolveThenIdentify2(g, &arg)
	m := libkb.NewMetaContext(ctx, g)
	if err := engine.RunEngine2(m, eng); err != nil {
		return nil, nil, err
	}
	return eng.GetProofSet(), eng.GetIdentifyOutcome(), nil
}

func AddMemberByID(ctx context.Context, g *libkb.GlobalContext, teamID keybase1.TeamID, username string, role keybase1.TeamRole) (res keybase1.TeamAddMemberResult, err error) {
	var inviteRequired bool
	resolvedUsername, uv, err := loadUserVersionPlusByUsername(ctx, g, username, true /* useTracking */)
	g.Log.CDebugf(ctx, "team.AddMember: loadUserVersionPlusByUsername(%s) -> (%s, %v, %v)", username, resolvedUsername, uv, err)
	if err != nil {
		if err == errInviteRequired {
			inviteRequired = true
		} else if _, ok := err.(libkb.NotFoundError); ok {
			return keybase1.TeamAddMemberResult{}, libkb.NotFoundError{
				Msg: fmt.Sprintf("User not found: %v", username),
			}
		} else {
			return keybase1.TeamAddMemberResult{}, err
		}
	}

	err = RetryOnSigOldSeqnoError(ctx, g, func(ctx context.Context, _ int) error {
		t, err := GetForTeamManagementByTeamID(ctx, g, teamID, true /*needAdmin*/)
		if err != nil {
			return err
		}

		loggedInRole, err := t.myRole(ctx)
		if err != nil {
			return err
		}
		if role == keybase1.TeamRole_OWNER && loggedInRole == keybase1.TeamRole_ADMIN {
			return fmt.Errorf("Cannot add owner to team as an admin")
		}

		if inviteRequired && !uv.Uid.Exists() {
			// Handle social invites without transactions.
			res, err = t.InviteMember(ctx, username, role, resolvedUsername, uv)
			return err
		}

		tx := CreateAddMemberTx(t)
		err = tx.AddMemberByUsername(ctx, resolvedUsername.String(), role)
		if err != nil {
			return err
		}

		// Try to mark completed any invites for the user's social assertions.
		// This can be a time-intensive process since it involves checking proofs.
		// It is limited to a few seconds and failure is non-fatal.
		timeoutCtx, timeoutCancel := context.WithTimeout(ctx, 2*time.Second)
		if err := tx.CompleteSocialInvitesFor(timeoutCtx, uv, username); err != nil {
			g.Log.CWarningf(ctx, "Failed in CompleteSocialInvitesFor, no invites will be cleared. Err was: %v", err)
		}
		timeoutCancel()

		err = tx.Post(libkb.NewMetaContext(ctx, g))
		if err != nil {
			return err
		}

		// return value assign to escape closure
		res = keybase1.TeamAddMemberResult{
			User:    &keybase1.User{Uid: uv.Uid, Username: resolvedUsername.String()},
			Invited: inviteRequired,
		}
		return nil
	})
	return res, err
}

func AddMember(ctx context.Context, g *libkb.GlobalContext, teamname, username string, role keybase1.TeamRole) (res keybase1.TeamAddMemberResult, err error) {
	team, err := Load(ctx, g, keybase1.LoadTeamArg{
		Name:        teamname,
		ForceRepoll: true,
	})
	if err != nil {
		return res, err
	}
	return AddMemberByID(ctx, g, team.ID, username, role)
}

type AddMembersRes struct {
	Invite   bool                     // Whether the membership addition was an invite.
	Username libkb.NormalizedUsername // Resolved username. May be nil for social assertions.
}

// AddMembers adds a bunch of people to a team. Assertions can contain usernames or social assertions.
// Adds them all in a transaction so it's all or nothing.
// On success, returns a list where len(res)=len(assertions) and in corresponding order.
func AddMembers(ctx context.Context, g *libkb.GlobalContext, teamname string, users []keybase1.UserRolePair) (res []AddMembersRes, err error) {
	tracer := g.CTimeTracer(ctx, "team.AddMembers", true)
	defer tracer.Finish()
	teamName, err := keybase1.TeamNameFromString(teamname)
	if err != nil {
		return nil, err
	}
	teamID, err := ResolveNameToID(ctx, g, teamName)
	if err != nil {
		return nil, err
	}

	err = RetryOnSigOldSeqnoError(ctx, g, func(ctx context.Context, _ int) error {
		res = make([]AddMembersRes, len(users))
		team, err := GetForTeamManagementByTeamID(ctx, g, teamID, true /*needAdmin*/)
		if err != nil {
			return err
		}

		tx := CreateAddMemberTx(team)
		type sweepEntry struct {
			Assertion string
			UV        keybase1.UserVersion
		}
		var sweep []sweepEntry
		for i, user := range users {
			username, uv, invite, err := tx.AddMemberByAssertionOrEmail(ctx, user.AssertionOrEmail, user.Role)
			if err != nil {
				if _, ok := err.(AttemptedInviteSocialOwnerError); ok {
					return err
				}
				return NewAddMembersError(user.AssertionOrEmail, err)
			}
			var normalizedUsername libkb.NormalizedUsername
			if !username.IsNil() {
				normalizedUsername = username
			}
			res[i] = AddMembersRes{
				Invite:   invite,
				Username: normalizedUsername,
			}
			if !uv.IsNil() {
				sweep = append(sweep, sweepEntry{
					Assertion: user.AssertionOrEmail,
					UV:        uv,
				})
			}
		}

		// Try to mark completed any invites for the users' social assertions.
		// This can be a time-intensive process since it involves checking proofs.
		// It is limited to a few seconds and failure is non-fatal.
		timeoutCtx, timeoutCancel := context.WithTimeout(ctx, 2*time.Second)
		for _, x := range sweep {
			if err := tx.CompleteSocialInvitesFor(timeoutCtx, x.UV, x.Assertion); err != nil {
				g.Log.CWarningf(ctx, "Failed in CompleteSocialInvitesFor(%v, %v) -> %v", x.UV, x.Assertion, err)
			}
		}
		timeoutCancel()

		return tx.Post(libkb.NewMetaContext(ctx, g))
	})
	if err != nil {
		return nil, err
	}
	return res, nil
}

func ReAddMemberAfterReset(ctx context.Context, g *libkb.GlobalContext, teamID keybase1.TeamID,
	username string) (err error) {
	defer g.CTrace(ctx, fmt.Sprintf("ReAddMemberAfterReset(%v,%v)", teamID, username), func() error { return err })()
	err = reAddMemberAfterResetInner(ctx, g, teamID, username)
	switch err.(type) {
	case UserHasNotResetError:
		// No-op is ok
		g.Log.CDebugf(ctx, "suppressing error: %v", err)
		return nil
	default:
		return err
	}
}

func reAddMemberAfterResetInner(ctx context.Context, g *libkb.GlobalContext, teamID keybase1.TeamID,
	username string) error {
	arg := libkb.NewLoadUserArg(g).
		WithNetContext(ctx).
		WithName(username).
		WithPublicKeyOptional().
		WithForcePoll(true)
	upak, _, err := g.GetUPAKLoader().LoadV2(arg)
	if err != nil {
		return err
	}
	uv := upak.Current.ToUserVersion()
	return RetryOnSigOldSeqnoError(ctx, g, func(ctx context.Context, _ int) error {
		t, err := GetForTeamManagementByTeamID(ctx, g, teamID, true)
		if err != nil {
			return err
		}

		// Look for invites first - invite will always be obsoleted (and
		// removed) by membership or another invite; but membership can
		// stay un-removed when superseded by new invite (is removed by
		// new membership though).
		var existingRole keybase1.TeamRole
		invite, existingUV, found := t.FindActiveKeybaseInvite(uv.Uid)
		if found {
			// User is PUKless member.
			existingRole = invite.Role
		} else {
			foundUV, err := t.UserVersionByUID(ctx, uv.Uid)
			if err != nil {
				if _, ok := err.(libkb.NotFoundError); ok {
					// username is neither crypto UV nor keybase invite in
					// that team. bail out.
					return libkb.NotFoundError{Msg: fmt.Sprintf("User %q (%s) is not a member of this team.",
						username, uv.Uid)}
				}
				// ... or something else failed
				return err
			}

			// User is existing crypto member - get their current role.
			role, err := t.MemberRole(ctx, foundUV)
			if err != nil {
				return err
			}
			existingRole = role
			existingUV = foundUV
		}

		if existingUV.EldestSeqno == uv.EldestSeqno {
			return NewUserHasNotResetError("user %s has not reset, no need to re-add, existing: %v new: %v",
				username, existingUV.EldestSeqno, uv.EldestSeqno)
		}

		hasPUK := len(upak.Current.PerUserKeys) > 0

		loggedInRole, err := t.myRole(ctx)
		if err != nil {
			return err
		}

		targetRole := existingRole
		if existingRole.IsOrAbove(loggedInRole) {
			// If an admin is trying to re-add an owner, re-add them as an admin.
			// An admin cannot grant owner privileges, so this is the best we can do.
			targetRole = loggedInRole
		}

		if !t.IsImplicit() {
			_, err = AddMemberByID(ctx, g, t.ID, username, targetRole)
			return err
		}

		tx := CreateAddMemberTx(t)
		if err := tx.ReAddMemberToImplicitTeam(ctx, uv, hasPUK, targetRole); err != nil {
			return err
		}

		return tx.Post(libkb.NewMetaContext(ctx, g))
	})
}

func InviteEmailMember(ctx context.Context, g *libkb.GlobalContext, teamname, email string, role keybase1.TeamRole) error {
	return RetryOnSigOldSeqnoError(ctx, g, func(ctx context.Context, _ int) error {
		t, err := GetForTeamManagementByStringName(ctx, g, teamname, true)
		if err != nil {
			return err
		}

		return t.InviteEmailMember(ctx, email, role)
	})
}

func AddEmailsBulk(ctx context.Context, g *libkb.GlobalContext, teamname, emails string, role keybase1.TeamRole) (resOuter keybase1.BulkRes, err error) {
	emailList := splitBulk(emails)
	g.Log.CDebugf(ctx, "team %s: bulk email invite count: %d", teamname, len(emailList))

	err = RetryOnSigOldSeqnoError(ctx, g, func(ctx context.Context, _ int) error {
		var res keybase1.BulkRes

		t, err := GetForTeamManagementByStringName(ctx, g, teamname, true)
		if err != nil {
			return err
		}

		var invites []SCTeamInvite
		for _, email := range emailList {
			addr, parseErr := mail.ParseAddress(email)
			if parseErr != nil {
				g.Log.CDebugf(ctx, "team %s: skipping malformed email %q: %s", teamname, email, parseErr)
				res.Malformed = append(res.Malformed, email)
				continue
			}

			// api server side of this only accepts x.yy domain name:
			parts := strings.Split(addr.Address, ".")
			if len(parts[len(parts)-1]) < 2 {
				g.Log.CDebugf(ctx, "team %s: skipping malformed email (domain) %q: %s", teamname, email, parseErr)
				res.Malformed = append(res.Malformed, email)
				continue
			}

			name := keybase1.TeamInviteName(addr.Address)
			existing, err := t.HasActiveInvite(name, "email")
			if err != nil {
				return err
			}
			if existing {
				g.Log.CDebugf(ctx, "team %s: invite for %s already exists, omitting from invite list",
					teamname, name)
				res.AlreadyInvited = append(res.AlreadyInvited, addr.Address)
				continue
			}
			inv := SCTeamInvite{
				Type: "email",
				Name: name,
				ID:   NewInviteID(),
			}
			invites = append(invites, inv)
			res.Invited = append(res.Invited, addr.Address)
		}
		if len(invites) == 0 {
			g.Log.CDebugf(ctx, "team %s: after existing filter, no one to invite", teamname)
			// return value assign to escape closure
			resOuter = res
			return nil
		}

		var teamInvites SCTeamInvites
		switch role {
		case keybase1.TeamRole_ADMIN:
			teamInvites.Admins = &invites
		case keybase1.TeamRole_WRITER:
			teamInvites.Writers = &invites
		case keybase1.TeamRole_READER:
			teamInvites.Readers = &invites
		case keybase1.TeamRole_OWNER:
			teamInvites.Owners = &invites
		default:
			return fmt.Errorf("unknown team role: %s", role)
		}

		g.Log.CDebugf(ctx, "team %s: after existing filter, inviting %d emails as %s", teamname, len(invites), role)
		err = t.postTeamInvites(ctx, teamInvites)
		if err != nil {
			return err
		}
		// return value assign to escape closure
		resOuter = res
		return nil
	})
	return resOuter, err
}

func EditMember(ctx context.Context, g *libkb.GlobalContext, teamname, username string, role keybase1.TeamRole) error {
	uv, err := loadUserVersionByUsername(ctx, g, username, true /* useTracking */)
	if err == errInviteRequired {
		g.Log.CDebugf(ctx, "team %s: edit member %s, member is an invite link", teamname, username)
		return editMemberInvite(ctx, g, teamname, username, role, uv)
	}
	if err != nil {
		return err
	}

	return RetryOnSigOldSeqnoError(ctx, g, func(ctx context.Context, _ int) error {
		t, err := GetForTeamManagementByStringName(ctx, g, teamname, true)
		if err != nil {
			return err
		}
		if !t.IsMember(ctx, uv) {
			return fmt.Errorf("user %q is not a member of team %q", username, teamname)
		}
		existingRole, err := t.MemberRole(ctx, uv)
		if err != nil {
			return err
		}
		if existingRole == role {
			g.Log.CDebugf(ctx, "bailing out, role given is the same as current")
			return nil
		}

		req, err := reqFromRole(uv, role)
		if err != nil {
			return err
		}

		return t.ChangeMembership(ctx, req)
	})
}

func editMemberInvite(ctx context.Context, g *libkb.GlobalContext, teamname, username string, role keybase1.TeamRole, uv keybase1.UserVersion) error {
	t, err := GetForTeamManagementByStringName(ctx, g, teamname, true)
	if err != nil {
		return err
	}

	// Note that there could be a problem if removeMemberInvite works but AddMember doesn't
	// as the original invite will be lost.  But the user will get an error and can try
	// again.
	if err := removeMemberInvite(ctx, g, t, username, uv); err != nil {
		g.Log.CDebugf(ctx, "editMemberInvite error in removeMemberInvite: %s", err)
		return err
	}
	// use AddMember in case it's possible to add them directly now
	if _, err := AddMember(ctx, g, teamname, username, role); err != nil {
		g.Log.CDebugf(ctx, "editMemberInvite error in AddMember: %s", err)
		return err
	}
	return nil
}

func MemberRole(ctx context.Context, g *libkb.GlobalContext, teamname, username string) (role keybase1.TeamRole, err error) {
	uv, err := loadUserVersionByUsername(ctx, g, username, false /* useTracking */)
	if err != nil {
		return keybase1.TeamRole_NONE, err
	}

	err = RetryOnSigOldSeqnoError(ctx, g, func(ctx context.Context, _ int) error {
		t, err := GetForTeamManagementByStringName(ctx, g, teamname, false)
		if err != nil {
			return err
		}
		// return value assign to escape closure
		role, err = t.MemberRole(ctx, uv)
		return err
	})
	return role, err
}

func RemoveMember(ctx context.Context, g *libkb.GlobalContext, teamname, username string) error {

	var inviteRequired bool
	uv, err := loadUserVersionByUsername(ctx, g, username, false /* useTracking */)
	if err != nil {
		switch err {
		case errInviteRequired:
			inviteRequired = true
		case errUserDeleted: // no-op
		default:
			return err
		}
		g.Log.CDebugf(ctx, "loadUserVersionByUsername(%s) returned %v,%q", username, uv, err)
		err = nil
	}

	return RetryOnSigOldSeqnoError(ctx, g, func(ctx context.Context, _ int) error {
		t, err := GetForTeamManagementByStringName(ctx, g, teamname, true)
		if err != nil {
			return err
		}

		if inviteRequired && !uv.Uid.Exists() {
			// This branch only handles social invites. Keybase-type
			// invites are handled by next removeMemberInvite call below.
			return removeMemberInvite(ctx, g, t, username, uv)
		}

		existingUV, err := t.UserVersionByUID(ctx, uv.Uid)
		if err != nil {
			// Try to remove as an keybase-invite
			if ierr := removeKeybaseTypeInviteForUID(ctx, g, t, uv.Uid); ierr == nil {
				return nil
			}
			return libkb.NotFoundError{Msg: fmt.Sprintf("user %q is not a member of team %q", username,
				teamname)}
		}

		me, err := loadMeForSignatures(ctx, g)
		if err != nil {
			return err
		}

		if me.GetNormalizedName().Eq(libkb.NewNormalizedUsername(username)) {
			return Leave(ctx, g, teamname, false)
		}
		req := keybase1.TeamChangeReq{None: []keybase1.UserVersion{existingUV}}

		opts := ChangeMembershipOptions{
			Permanent:       t.IsOpen(), // Ban for open teams only.
			SkipKeyRotation: t.CanSkipKeyRotation(),
		}
		return t.ChangeMembershipWithOptions(ctx, req, opts)
	})
}

func CancelEmailInvite(ctx context.Context, g *libkb.GlobalContext, teamname, email string) error {
	return RetryOnSigOldSeqnoError(ctx, g, func(ctx context.Context, _ int) error {
		t, err := GetForTeamManagementByStringName(ctx, g, teamname, true)
		if err != nil {
			return err
		}

		if !libkb.CheckEmail.F(email) {
			return errors.New("Invalid email address")
		}

		return removeMemberInviteOfType(ctx, g, t, keybase1.TeamInviteName(email), "email")
	})
}

func CancelInviteByID(ctx context.Context, g *libkb.GlobalContext, teamname string, inviteID keybase1.TeamInviteID) error {
	return RetryOnSigOldSeqnoError(ctx, g, func(ctx context.Context, _ int) error {
		t, err := GetForTeamManagementByStringName(ctx, g, teamname, true)
		if err != nil {
			return err
		}

		// Service-side check for invite id, even though we operate on
		// TeamInviteID type, API consumer can give us any string.
		if _, err := keybase1.TeamInviteIDFromString(string(inviteID)); err != nil {
			return fmt.Errorf("Invalid invite ID: %s", err)
		}

		return removeInviteID(ctx, t, inviteID)
	})
}

func Leave(ctx context.Context, g *libkb.GlobalContext, teamname string, permanent bool) error {
	return RetryOnSigOldSeqnoError(ctx, g, func(ctx context.Context, _ int) error {
		t, err := GetForTeamManagementByStringName(ctx, g, teamname, false)
		if err != nil {
			return err
		}
		err = t.Leave(ctx, permanent)
		if err != nil {
			return err
		}
		// Assume this is for the private team
		err = g.GetTeamLoader().Delete(ctx, t.ID)
		if err != nil {
			g.Log.CDebugf(ctx, "team.Leave: error deleting team cache: %v", err)
		}
		return nil
	})
}

func Delete(ctx context.Context, g *libkb.GlobalContext, ui keybase1.TeamsUiInterface, teamname string) error {
	// This retry can cause multiple confirmation popups for the user
	return RetryOnSigOldSeqnoError(ctx, g, func(ctx context.Context, _ int) error {
		t, err := GetForTeamManagementByStringName(ctx, g, teamname, true)
		if err != nil {
			return err
		}

		if t.chain().IsSubteam() {
			return t.deleteSubteam(ctx, ui)
		}
		return t.deleteRoot(ctx, ui)
	})
}

func AcceptInvite(ctx context.Context, g *libkb.GlobalContext, token string) error {
	arg := apiArg(ctx, "team/token")
	arg.Args.Add("token", libkb.S{Val: token})
	_, err := g.API.Post(arg)
	return err
}

func parseAndAcceptSeitanTokenV1(ctx context.Context, g *libkb.GlobalContext, tok string) (wasSeitan bool, err error) {
	seitan, err := ParseIKeyFromString(tok)
	if err != nil {
		g.Log.CDebugf(ctx, "ParseIKeyFromString error: %s", err)
		g.Log.CDebugf(ctx, "returning TeamInviteBadToken instead")
		return false, libkb.TeamInviteBadTokenError{}
	}
	err = AcceptSeitan(ctx, g, seitan)
	return true, err
}

func parseAndAcceptSeitanTokenV2(ctx context.Context, g *libkb.GlobalContext, tok string) (wasSeitan bool, err error) {
	seitan, err := ParseIKeyV2FromString(tok)
	if err != nil {
		g.Log.CDebugf(ctx, "ParseIKeyV2FromString error: %s", err)
		g.Log.CDebugf(ctx, "returning TeamInviteBadToken instead")
		return false, libkb.TeamInviteBadTokenError{}
	}
	err = AcceptSeitanV2(ctx, g, seitan)
	return true, err

}

func ParseAndAcceptSeitanToken(ctx context.Context, g *libkb.GlobalContext, tok string) (wasSeitan bool, err error) {
	seitanVersion, err := ParseSeitanVersion(tok)
	if err != nil {
		return wasSeitan, err
	}
	switch seitanVersion {
	case SeitanVersion1:
		wasSeitan, err = parseAndAcceptSeitanTokenV1(ctx, g, tok)
	case SeitanVersion2:
		wasSeitan, err = parseAndAcceptSeitanTokenV2(ctx, g, tok)
	default:
		wasSeitan = false
		err = errors.New("Invalid SeitanVersion")
	}
	return wasSeitan, err
}

func AcceptSeitan(ctx context.Context, g *libkb.GlobalContext, ikey SeitanIKey) error {
	uv, err := g.GetMeUV(ctx)
	if err != nil {
		return err
	}

	sikey, err := ikey.GenerateSIKey()
	if err != nil {
		return err
	}

	inviteID, err := sikey.GenerateTeamInviteID()
	if err != nil {
		return err
	}

	unixNow := time.Now().Unix()
	_, encoded, err := sikey.GenerateAcceptanceKey(uv.Uid, uv.EldestSeqno, unixNow)
	if err != nil {
		return err
	}

	g.Log.CDebugf(ctx, "seitan invite ID: %v", inviteID)

	arg := apiArg(ctx, "team/seitan")
	arg.Args.Add("akey", libkb.S{Val: encoded})
	arg.Args.Add("now", libkb.HTTPTime{Val: keybase1.Time(unixNow)})
	arg.Args.Add("invite_id", libkb.S{Val: string(inviteID)})
	_, err = g.API.Post(arg)
	return err
}

func ProcessSeitanV2(ikey SeitanIKeyV2, uv keybase1.UserVersion, kbtime keybase1.Time) (sig string,
	inviteID SCTeamInviteID, err error) {

	sikey, err := ikey.GenerateSIKey()
	if err != nil {
		return sig, inviteID, err
	}

	inviteID, err = sikey.GenerateTeamInviteID()
	if err != nil {
		return sig, inviteID, err
	}

	_, encoded, err := sikey.GenerateSignature(uv.Uid, uv.EldestSeqno, inviteID, kbtime)
	if err != nil {
		return sig, inviteID, err
	}

	return encoded, inviteID, nil
}

func AcceptSeitanV2(ctx context.Context, g *libkb.GlobalContext, ikey SeitanIKeyV2) error {
	uv, err := g.GetMeUV(ctx)
	if err != nil {
		return err
	}

	now := keybase1.ToTime(time.Now())
	encoded, inviteID, err := ProcessSeitanV2(ikey, uv, now)
	if err != nil {
		return err
	}

	g.Log.CDebugf(ctx, "seitan invite ID: %v", inviteID)

	arg := apiArg(ctx, "team/seitan_v2")
	arg.Args.Add("sig", libkb.S{Val: encoded})
	arg.Args.Add("now", libkb.HTTPTime{Val: now})
	arg.Args.Add("invite_id", libkb.S{Val: string(inviteID)})
	_, err = g.API.Post(arg)
	return err
}

func ChangeRoles(ctx context.Context, g *libkb.GlobalContext, teamname string, req keybase1.TeamChangeReq) error {
	return RetryOnSigOldSeqnoError(ctx, g, func(ctx context.Context, _ int) error {
		// Don't needAdmin because we might be leaving, and this needs no information from stubbable links.
		t, err := GetForTeamManagementByStringName(ctx, g, teamname, false)
		if err != nil {
			return err
		}
		return t.ChangeMembership(ctx, req)
	})
}

var errInviteRequired = errors.New("invite required for username")
var errUserDeleted = errors.New("user is deleted")

func loadUserVersionPlusByUsername(ctx context.Context, g *libkb.GlobalContext, username string, useTracking bool) (libkb.NormalizedUsername, keybase1.UserVersion, error) {
	// need username here as `username` parameter might be social assertion, also username
	// is used for chat notification recipient
	m := libkb.NewMetaContext(ctx, g)
	upk, err := engine.ResolveAndCheck(m, username, useTracking)
	if err != nil {
		if e, ok := err.(libkb.ResolutionError); ok && e.Kind == libkb.ResolutionErrorNotFound {
			// couldn't find a keybase user for username assertion
			return "", keybase1.UserVersion{}, errInviteRequired
		}
		return "", keybase1.UserVersion{}, err
	}
	uv, err := filterUserCornerCases(ctx, upk)
	return libkb.NormalizedUsernameFromUPK2(upk), uv, err
}

func loadUserVersionAndPUKedByUsername(ctx context.Context, g *libkb.GlobalContext, username string, useTracking bool) (uname libkb.NormalizedUsername, uv keybase1.UserVersion, hasPUK bool, err error) {
	uname, uv, err = loadUserVersionPlusByUsername(ctx, g, username, useTracking)
	if err == nil {
		hasPUK = true
	} else {
		if err == errInviteRequired {
			err = nil
			hasPUK = false
		} else {
			return "", keybase1.UserVersion{}, false, err
		}
	}
	return uname, uv, hasPUK, nil
}

func loadUserVersionByUsername(ctx context.Context, g *libkb.GlobalContext, username string, useTracking bool) (keybase1.UserVersion, error) {
	m := libkb.NewMetaContext(ctx, g)
	upk, err := engine.ResolveAndCheck(m, username, useTracking)
	if err != nil {
		if e, ok := err.(libkb.ResolutionError); ok && e.Kind == libkb.ResolutionErrorNotFound {
			// couldn't find a keybase user for username assertion
			return keybase1.UserVersion{}, errInviteRequired
		}
		return keybase1.UserVersion{}, err
	}

	return filterUserCornerCases(ctx, upk)
}

func loadUserVersionByUID(ctx context.Context, g *libkb.GlobalContext, uid keybase1.UID) (keybase1.UserVersion, error) {
	upak, err := loadUPAK2(ctx, g, uid, true /*forcePoll */)
	if err != nil {
		return keybase1.UserVersion{}, err
	}
	return filterUserCornerCases(ctx, upak.Current)
}

func filterUserCornerCases(ctx context.Context, upak keybase1.UserPlusKeysV2) (keybase1.UserVersion, error) {
	uv := upak.ToUserVersion()
	if upak.Status == keybase1.StatusCode_SCDeleted {
		return uv, errUserDeleted
	}
	if len(upak.PerUserKeys) == 0 {
		return uv, errInviteRequired
	}
	return uv, nil
}

func reqFromRole(uv keybase1.UserVersion, role keybase1.TeamRole) (keybase1.TeamChangeReq, error) {
	var req keybase1.TeamChangeReq
	list := []keybase1.UserVersion{uv}
	switch role {
	case keybase1.TeamRole_OWNER:
		req.Owners = list
	case keybase1.TeamRole_ADMIN:
		req.Admins = list
	case keybase1.TeamRole_WRITER:
		req.Writers = list
	case keybase1.TeamRole_READER:
		req.Readers = list
	default:
		return keybase1.TeamChangeReq{}, errors.New("invalid team role")
	}

	return req, nil
}

func kbInviteFromRole(uv keybase1.UserVersion, role keybase1.TeamRole) (SCTeamInvites, error) {
	invite := SCTeamInvite{
		Type: "keybase",
		Name: uv.TeamInviteName(),
		ID:   NewInviteID(),
	}
	var invites SCTeamInvites
	list := []SCTeamInvite{invite}
	switch role {
	case keybase1.TeamRole_OWNER:
		invites.Owners = &list
	case keybase1.TeamRole_ADMIN:
		invites.Admins = &list
	case keybase1.TeamRole_WRITER:
		invites.Writers = &list
	case keybase1.TeamRole_READER:
		invites.Readers = &list
	default:
		return SCTeamInvites{}, errors.New("invalid team role")
	}

	return invites, nil
}

func makeIdentifyLiteRes(id keybase1.TeamID, name keybase1.TeamName) keybase1.IdentifyLiteRes {
	return keybase1.IdentifyLiteRes{
		Ul: keybase1.UserOrTeamLite{
			Id:   id.AsUserOrTeam(),
			Name: name.String(),
		},
	}
}

func identifyLiteByID(ctx context.Context, g *libkb.GlobalContext, utid keybase1.UserOrTeamID, id2 keybase1.TeamID) (res keybase1.IdentifyLiteRes, err error) {

	var id1 keybase1.TeamID
	if utid.Exists() {
		id1, err = utid.AsTeam()
		if err != nil {
			return res, err
		}
	}

	if id1.Exists() && id2.Exists() && !id1.Eq(id2) {
		return res, errors.New("two team IDs given that don't match")
	}
	if !id1.Exists() {
		id1 = id2
	}
	if !id1.Exists() {
		return res, errors.New("empty IDs given")
	}
	var name keybase1.TeamName
	name, err = ResolveIDToName(ctx, g, id1)
	if err != nil {
		return res, err
	}

	return makeIdentifyLiteRes(id1, name), nil
}

func identifyLiteByName(ctx context.Context, g *libkb.GlobalContext, name keybase1.TeamName) (res keybase1.IdentifyLiteRes, err error) {
	var id keybase1.TeamID
	id, err = ResolveNameToID(ctx, g, name)
	if err != nil {
		return res, err
	}
	return makeIdentifyLiteRes(id, name), nil
}

func IdentifyLite(ctx context.Context, g *libkb.GlobalContext, arg keybase1.IdentifyLiteArg, au libkb.AssertionURL) (res keybase1.IdentifyLiteRes, err error) {

	if arg.Id.Exists() || au.IsTeamID() {
		return identifyLiteByID(ctx, g, arg.Id, au.ToTeamID())
	}
	if au.IsTeamName() {
		return identifyLiteByName(ctx, g, au.ToTeamName())
	}
	return res, errors.New("could not identify team by ID or name")
}

func memberInvite(ctx context.Context, g *libkb.GlobalContext, teamname string, iname keybase1.TeamInviteName, itype keybase1.TeamInviteType) (*keybase1.TeamInvite, error) {
	t, err := GetForTeamManagementByStringName(ctx, g, teamname, true)
	if err != nil {
		return nil, err
	}
	return t.chain().FindActiveInvite(iname, itype)
}

func RequestAccess(ctx context.Context, g *libkb.GlobalContext, teamname string) (keybase1.TeamRequestAccessResult, error) {
	arg := apiArg(ctx, "team/request_access")
	arg.Args.Add("team", libkb.S{Val: teamname})
	apiRes, err := g.API.Post(arg)

	ret := keybase1.TeamRequestAccessResult{}
	if apiRes != nil && apiRes.Body != nil {
		// "is_open" key may not be included in result payload and it's
		// not an error.
		ret.Open, _ = apiRes.Body.AtKey("is_open").GetBool()
	}
	return ret, err
}

func TeamAcceptInviteOrRequestAccess(ctx context.Context, g *libkb.GlobalContext, tokenOrName string) (keybase1.TeamAcceptOrRequestResult, error) {
	g.Log.CDebugf(ctx, "trying seitan token")

	// If token looks at all like Seitan, don't pass to functions that might log or send to server.
	maybeSeitan, keepSecret := ParseSeitanTokenFromPaste(tokenOrName)
	if keepSecret {
		g.Log.CDebugf(ctx, "found seitan-ish token")
		wasSeitan, err := ParseAndAcceptSeitanToken(ctx, g, maybeSeitan)
		return keybase1.TeamAcceptOrRequestResult{WasSeitan: wasSeitan}, err
	}

	g.Log.CDebugf(ctx, "trying email-style invite")
	err := AcceptInvite(ctx, g, tokenOrName)
	if err == nil {
		return keybase1.TeamAcceptOrRequestResult{
			WasToken: true,
		}, nil
	}
	g.Log.CDebugf(ctx, "email-style invite error: %v", err)
	var reportErr error
	switch err := err.(type) {
	case libkb.TeamInviteTokenReusedError:
		reportErr = err
	default:
		reportErr = libkb.TeamInviteBadTokenError{}
	}

	g.Log.CDebugf(ctx, "trying team name")
	_, err = keybase1.TeamNameFromString(tokenOrName)
	if err == nil {
		ret2, err := RequestAccess(ctx, g, tokenOrName)
		ret := keybase1.TeamAcceptOrRequestResult{
			WasTeamName: true,
			WasOpenTeam: ret2.Open, // this is probably just false in error case
		}
		return ret, err
	}
	g.Log.CDebugf(ctx, "not a team name")

	// We don't know what this thing is. Return the error from AcceptInvite.
	return keybase1.TeamAcceptOrRequestResult{}, reportErr
}

type accessRequest struct {
	FQName   string          `json:"fq_name"`
	TeamID   keybase1.TeamID `json:"team_id"`
	UID      keybase1.UID    `json:"uid"`
	Username string          `json:"username"`
}

type accessRequestList struct {
	Requests []accessRequest `json:"requests"`
	Status   libkb.AppStatus `json:"status"`
}

func (r *accessRequestList) GetAppStatus() *libkb.AppStatus {
	return &r.Status
}

func ListRequests(ctx context.Context, g *libkb.GlobalContext, teamName *string) ([]keybase1.TeamJoinRequest, error) {
	var arg libkb.APIArg
	if teamName != nil {
		arg = apiArg(ctx, "team/access_requests")
		arg.Args.Add("team", libkb.S{Val: *teamName})
	} else {
		arg = apiArg(ctx, "team/laar")
	}

	var arList accessRequestList
	if err := g.API.GetDecode(arg, &arList); err != nil {
		return nil, err
	}

	joinRequests := make([]keybase1.TeamJoinRequest, len(arList.Requests))
	for i, ar := range arList.Requests {
		joinRequests[i] = keybase1.TeamJoinRequest{
			Name:     ar.FQName,
			Username: libkb.NewNormalizedUsername(ar.Username).String(),
		}
	}

	return joinRequests, nil
}

type myAccessRequestsList struct {
	Requests []struct {
		FQName string          `json:"fq_name"`
		TeamID keybase1.TeamID `json:"team_id"`
	} `json:"requests"`
	Status libkb.AppStatus `json:"status"`
}

func (r *myAccessRequestsList) GetAppStatus() *libkb.AppStatus {
	return &r.Status
}

func ListMyAccessRequests(ctx context.Context, g *libkb.GlobalContext, teamName *string) (res []keybase1.TeamName, err error) {
	arg := apiArg(ctx, "team/my_access_requests")
	if teamName != nil {
		arg.Args.Add("team", libkb.S{Val: *teamName})
	}

	var arList myAccessRequestsList
	if err := g.API.GetDecode(arg, &arList); err != nil {
		return nil, err
	}

	for _, req := range arList.Requests {
		name, err := keybase1.TeamNameFromString(req.FQName)
		if err != nil {
			return nil, err
		}
		res = append(res, name)
	}

	return res, nil
}

func IgnoreRequest(ctx context.Context, g *libkb.GlobalContext, teamName, username string) error {
	uv, err := loadUserVersionByUsername(ctx, g, username, false /* useTracking */)
	if err != nil {
		if err == errInviteRequired {
			return libkb.NotFoundError{
				Msg: fmt.Sprintf("No keybase user found (%s)", username),
			}
		}
		return err
	}
	arg := apiArg(ctx, "team/deny_access")
	arg.Args.Add("team", libkb.S{Val: teamName})
	arg.Args.Add("uid", libkb.S{Val: uv.Uid.String()})
	if _, err := g.API.Post(arg); err != nil {
		return err
	}
	t, err := GetForTeamManagementByStringName(ctx, g, teamName, true)
	if err != nil {
		return err
	}
	t.notifyNoChainChange(ctx, keybase1.TeamChangeSet{Misc: true})
	return nil
}

func apiArg(ctx context.Context, endpoint string) libkb.APIArg {
	arg := libkb.NewAPIArgWithNetContext(ctx, endpoint)
	arg.Args = libkb.NewHTTPArgs()
	arg.SessionType = libkb.APISessionTypeREQUIRED
	return arg
}

func GetRootID(ctx context.Context, g *libkb.GlobalContext, id keybase1.TeamID) (keybase1.TeamID, error) {
	team, err := g.GetTeamLoader().Load(ctx, keybase1.LoadTeamArg{
		ID:      id,
		Public:  id.IsPublic(),
		StaleOK: true,
	})

	if err != nil {
		return keybase1.TeamID(""), err
	}

	return team.Name.RootAncestorName().ToTeamID(id.IsPublic()), nil
}

func ChangeTeamSettings(ctx context.Context, g *libkb.GlobalContext, teamName string, settings keybase1.TeamSettings) error {
	var rotateKey bool
	var teamID keybase1.TeamID

	err := RetryOnSigOldSeqnoError(ctx, g, func(ctx context.Context, _ int) error {
		t, err := GetForTeamManagementByStringName(ctx, g, teamName, true)
		if err != nil {
			return err
		}

		if !settings.Open && !t.IsOpen() {
			g.Log.CDebugf(ctx, "team is already closed, just returning: %s", teamName)
			return nil
		}

		if settings.Open && t.IsOpen() && t.OpenTeamJoinAs() == settings.JoinAs {
			g.Log.CDebugf(ctx, "team is already open with default role: team: %s role: %s",
				teamName, strings.ToLower(t.OpenTeamJoinAs().String()))
			return nil
		}

		teamID = t.ID
		rotateKey = t.IsOpen() && !settings.Open
		// Even if rotateKey is true, we are rotating as separate link right now.
		// This is because rotation in TeamSettings link used to not be allowed,
		// so not every client in the wild can parse a team with that.
		return t.PostTeamSettings(ctx, settings, false /* rotate */)
	})
	if err != nil {
		return err
	}
	if rotateKey {
		g.Log.CDebugf(ctx, "ChangeTeamSettings will rotate key after posting settings (team ID: %s)", teamID)
		err = RotateKey(ctx, g, teamID)
	}
	return err
}

func removeMemberInvite(ctx context.Context, g *libkb.GlobalContext, team *Team, username string, uv keybase1.UserVersion) error {
	var lookingFor keybase1.TeamInviteName
	var typ string
	if !uv.IsNil() {
		lookingFor = uv.TeamInviteName()
		typ = "keybase"
	} else {
		ptyp, name, err := parseSocialAssertion(libkb.NewMetaContext(ctx, g), username)
		if err != nil {
			return err
		}
		lookingFor = keybase1.TeamInviteName(name)
		typ = ptyp
	}

	return removeMemberInviteOfType(ctx, g, team, lookingFor, typ)
}

func removeMemberInviteOfType(ctx context.Context, g *libkb.GlobalContext, team *Team, inviteName keybase1.TeamInviteName, typ string) error {
	g.Log.CDebugf(ctx, "looking for active invite in %s for %s/%s", team.Name(), typ, inviteName)

	// make sure this is a valid invite type
	itype, err := keybase1.TeamInviteTypeFromString(typ, g.Env.GetRunMode() == libkb.DevelRunMode)
	if err != nil {
		return err
	}
	validatedType, err := itype.String()
	if err != nil {
		return err
	}

	for _, inv := range team.chain().inner.ActiveInvites {
		invTypeStr, err := inv.Type.String()
		if err != nil {
			return err
		}
		if invTypeStr != validatedType {
			continue
		}
		if inv.Name != inviteName {
			continue
		}

		g.Log.CDebugf(ctx, "found invite %s for %s/%s, removing it", inv.Id, validatedType, inviteName)
		return removeInviteID(ctx, team, inv.Id)
	}

	g.Log.CDebugf(ctx, "no invites found to remove for %s/%s", validatedType, inviteName)

	return libkb.NotFoundError{}
}

func removeKeybaseTypeInviteForUID(ctx context.Context, g *libkb.GlobalContext, team *Team, uid keybase1.UID) error {
	g.Log.CDebugf(ctx, "looking for active or obsolete keybase-type invite in %s for %s", team.Name(), uid)

	// Remove all invites with given UID, so we don't have to worry
	// about old teams that might have duplicates. Having to remove
	// more than one should be rare because we do not allow adding
	// duplicate pukless/crypto memberships anymore, and client tries
	// to always remove old versions of memberships.

	var toRemove []keybase1.TeamInviteID
	allInvites := team.GetActiveAndObsoleteInvites()
	for _, invite := range allInvites {
		if inviteUv, err := invite.KeybaseUserVersion(); err == nil {
			if inviteUv.Uid.Equal(uid) {
				g.Log.CDebugf(ctx, "found keybase-type invite %s for %s, removing", invite.Id, invite.Name)
				toRemove = append(toRemove, invite.Id)
			}
		}
	}

	if len(toRemove) > 0 {
		g.Log.CDebugf(ctx, "found %d keybase-type invites for %s, trying to post remove invite link",
			len(toRemove), uid)
		return removeMultipleInviteIDs(ctx, team, toRemove)
	}

	g.Log.CDebugf(ctx, "no keybase-invites found to remove %s", uid)
	return libkb.NotFoundError{}
}

func removeMultipleInviteIDs(ctx context.Context, team *Team, invIDs []keybase1.TeamInviteID) error {
	var cancelList []SCTeamInviteID
	for _, invID := range invIDs {
		cancelList = append(cancelList, SCTeamInviteID(invID))
	}
	invites := SCTeamInvites{
		Cancel: &cancelList,
	}
	return team.postTeamInvites(ctx, invites)
}

func removeInviteID(ctx context.Context, team *Team, invID keybase1.TeamInviteID) error {
	cancelList := []SCTeamInviteID{SCTeamInviteID(invID)}
	invites := SCTeamInvites{
		Cancel: &cancelList,
	}
	return team.postTeamInvites(ctx, invites)
}

// splitBulk splits on newline or comma.
func splitBulk(s string) []string {
	f := func(c rune) bool {
		return c == '\n' || c == ','
	}
	split := strings.FieldsFunc(s, f)
	for i, s := range split {
		split[i] = strings.TrimSpace(s)
	}
	return split
}

func CreateSeitanToken(ctx context.Context, g *libkb.GlobalContext, teamname string, role keybase1.TeamRole, label keybase1.SeitanKeyLabel) (keybase1.SeitanIKey, error) {
	t, err := GetForTeamManagementByStringName(ctx, g, teamname, true)
	if err != nil {
		return "", err
	}
	ikey, err := t.InviteSeitan(ctx, role, label)
	if err != nil {
		return "", err
	}

	return keybase1.SeitanIKey(ikey), err
}

func CreateSeitanTokenV2(ctx context.Context, g *libkb.GlobalContext, teamname string, role keybase1.TeamRole, label keybase1.SeitanKeyLabel) (keybase1.SeitanIKeyV2, error) {
	t, err := GetForTeamManagementByStringName(ctx, g, teamname, true)
	if err != nil {
		return "", err
	}
	ikey, err := t.InviteSeitanV2(ctx, role, label)
	if err != nil {
		return "", err
	}

	return keybase1.SeitanIKeyV2(ikey), err
}

// CreateTLF is called by KBFS when a TLF ID is associated with an implicit team.
// Should work on either named or implicit teams.
func CreateTLF(ctx context.Context, g *libkb.GlobalContext, arg keybase1.CreateTLFArg) (err error) {
	defer g.CTrace(ctx, fmt.Sprintf("CreateTLF(%v)", arg), func() error { return err })()
	return RetryOnSigOldSeqnoError(ctx, g, func(ctx context.Context, _ int) error {
		t, err := GetForTeamManagementByTeamID(ctx, g, arg.TeamID, false)
		if err != nil {
			return err
		}
		role, err := t.myRole(ctx)
		if err != nil {
			return err
		}
		if !role.IsWriterOrAbove() {
			return fmt.Errorf("permission denied: need writer access (or above)")
		}
		return t.AssociateWithTLFID(ctx, arg.TlfID)
	})
}

func GetKBFSTeamSettings(ctx context.Context, g *libkb.GlobalContext, isPublic bool, teamID keybase1.TeamID) (res keybase1.KBFSTeamSettings, err error) {
	defer g.CTrace(ctx, fmt.Sprintf("GetKBFSTeamSettings(%v,%v)", isPublic, teamID), func() error { return err })()
	team, err := Load(ctx, g, keybase1.LoadTeamArg{
		ID:     teamID,
		Public: isPublic,
	})
	if err != nil {
		return res, err
	}
	res.TlfID = team.LatestKBFSTLFID()
	g.Log.CDebugf(ctx, "res: %+v", res)
	return res, err
}

func CanUserPerform(ctx context.Context, g *libkb.GlobalContext, teamname string) (ret keybase1.TeamOperation, err error) {
	team, err := Load(ctx, g, keybase1.LoadTeamArg{
		Name:    teamname,
		StaleOK: true,
		Public:  false, // assume private team
		AllowNameLookupBurstCache: true,
	})
	if err != nil {
		// Note: we eat the error here, assuming it meant this user
		// is not a member
		g.Log.CWarningf(ctx, "CanUserPerform team Load failure, continuing: %v)", err)
		return ret, nil
	}
	meUV, err := team.currentUserUV(ctx)
	if err != nil {
		return ret, err
	}

	isImplicitAdmin := func() (bool, error) {
		if team.ID.IsRootTeam() {
			return false, nil
		}
		uvs, err := g.GetTeamLoader().ImplicitAdmins(ctx, team.ID)
		if err != nil {
			return false, err
		}
		for _, uv := range uvs {
			if uv == meUV {
				return true, nil
			}
		}
		return false, nil
	}

	teamRole, err := team.MemberRole(ctx, meUV)
	if err != nil {
		return ret, err
	}

	isRoleOrAbove := func(role keybase1.TeamRole) bool {
		return teamRole.IsOrAbove(role)
	}

	isWriter := func() bool {
		return isRoleOrAbove(keybase1.TeamRole_WRITER)
	}

	canMemberShowcase := func() (bool, error) {
		if err != nil {
			return false, err
		}
		if teamRole.IsOrAbove(keybase1.TeamRole_ADMIN) {
			return true, nil
		} else if teamRole == keybase1.TeamRole_NONE {
			return false, nil
		}
		showcase, err := GetTeamShowcase(ctx, g, teamname)
		if err != nil {
			return false, err
		}
		return showcase.AnyMemberShowcase, nil
	}

	hasOtherOwner := func() (bool, error) {
		owners, err := team.UsersWithRole(keybase1.TeamRole_OWNER)
		if err != nil {
			return false, err
		}
		if len(owners) > 1 {
			return true, nil
		}
		for _, owner := range owners {
			if owner == meUV {
				g.Log.CDebugf(ctx, "hasOtherOwner: I am the sole owner")
				return false, nil
			}
		}
		return true, nil
	}

	var implicitAdmin bool
	implicitAdmin, err = isImplicitAdmin()
	if err != nil {
		return ret, err
	}
	var admin bool
	admin = isRoleOrAbove(keybase1.TeamRole_ADMIN)

	ret.ManageMembers = admin || implicitAdmin
	ret.ManageSubteams = admin || implicitAdmin
	ret.SetTeamShowcase = admin || implicitAdmin
	ret.ChangeOpenTeam = admin || implicitAdmin
	ret.ChangeTarsDisabled = admin || implicitAdmin

	ret.ListFirst = implicitAdmin
	ret.JoinTeam = teamRole == keybase1.TeamRole_NONE && implicitAdmin
	ret.SetPublicityAny = admin || implicitAdmin

	if teamRole != keybase1.TeamRole_NONE {
		leaveTeam := true
		if teamRole == keybase1.TeamRole_OWNER {
			leaveTeam, err = hasOtherOwner()
			if err != nil {
				return ret, err
			}
		}
		ret.LeaveTeam = leaveTeam
	}

	writer := isWriter()
	ret.CreateChannel = writer

	ret.SetMemberShowcase, err = canMemberShowcase()
	if err != nil {
		return ret, err
	}

	ret.DeleteChannel = admin
	ret.RenameChannel = writer
	ret.EditChannelDescription = writer
	ret.DeleteChatHistory = admin
	ret.SetRetentionPolicy = admin
	ret.SetMinWriterRole = admin
	ret.DeleteOtherMessages = admin
	ret.Chat = isRoleOrAbove(keybase1.TeamRole_READER)

	return ret, err
}

func RotateKey(ctx context.Context, g *libkb.GlobalContext, teamID keybase1.TeamID) (err error) {
	defer g.CTrace(ctx, fmt.Sprintf("RotateKey(%v)", teamID), func() error { return err })()
	return RetryOnSigOldSeqnoError(ctx, g, func(ctx context.Context, attempt int) error {
		team, err := Load(ctx, g, keybase1.LoadTeamArg{
			ID:          teamID,
			Public:      teamID.IsPublic(),
			ForceRepoll: attempt > 0,
		})
		if err != nil {
			return err
		}

		return team.Rotate(ctx)
	})
}

func TeamDebug(ctx context.Context, g *libkb.GlobalContext, teamID keybase1.TeamID) (res keybase1.TeamDebugRes, err error) {
	defer g.CTrace(ctx, fmt.Sprintf("TeamDebug(%v)", teamID), func() error { return err })()
	team, err := Load(ctx, g, keybase1.LoadTeamArg{
		ID:          teamID,
		Public:      teamID.IsPublic(),
		ForceRepoll: true,
	})
	if err != nil {
		return res, err
	}
	return keybase1.TeamDebugRes{Chain: team.Data.Chain}, nil
}

func MapImplicitTeamIDToDisplayName(ctx context.Context, g *libkb.GlobalContext, id keybase1.TeamID, isPublic bool) (folder keybase1.Folder, err error) {

	team, err := Load(ctx, g, keybase1.LoadTeamArg{
		ID:     id,
		Public: isPublic,
	})
	if err != nil {
		return folder, err
	}

	if !team.IsImplicit() {
		return folder, NewExplicitTeamOperationError("MapImplicitTeamIDToDisplayName")
	}

	itdn, err := team.ImplicitTeamDisplayName(ctx)
	if err != nil {
		return folder, err
	}

	folder.Name, err = FormatImplicitTeamDisplayName(ctx, g, itdn)
	if err != nil {
		return folder, err
	}
	folder.Private = !isPublic
	if isPublic {
		folder.FolderType = keybase1.FolderType_PUBLIC
	} else {
		folder.FolderType = keybase1.FolderType_PRIVATE
	}
	return folder, nil
}

type disableTARsRes struct {
	Status   libkb.AppStatus `json:"status"`
	Disabled bool            `json:"disabled"`
}

func (c *disableTARsRes) GetAppStatus() *libkb.AppStatus {
	return &c.Status
}

func GetTarsDisabled(ctx context.Context, g *libkb.GlobalContext, teamname string) (bool, error) {

	nameParsed, err := keybase1.TeamNameFromString(teamname)
	if err != nil {
		return false, err
	}

	id, err := g.GetTeamLoader().ResolveNameToIDUntrusted(ctx, nameParsed, false, true)
	if err != nil {
		return false, err
	}

	arg := apiArg(ctx, "team/disable_tars")
	arg.Args.Add("tid", libkb.S{Val: id.String()})
	var ret disableTARsRes
	if err := g.API.GetDecode(arg, &ret); err != nil {
		return false, err
	}

	return ret.Disabled, nil
}

func SetTarsDisabled(ctx context.Context, g *libkb.GlobalContext, teamname string, disabled bool) error {
	t, err := GetForTeamManagementByStringName(ctx, g, teamname, true)
	if err != nil {
		return err
	}

	arg := apiArg(ctx, "team/disable_tars")
	arg.Args.Add("tid", libkb.S{Val: t.ID.String()})
	arg.Args.Add("disabled", libkb.B{Val: disabled})
	if _, err := g.API.Post(arg); err != nil {
		return err
	}
	t.notifyNoChainChange(ctx, keybase1.TeamChangeSet{Misc: true})
	return nil
}

type listProfileAddServerRes struct {
	libkb.AppStatusEmbed
	Teams []listProfileAddResEntry `json:"teams"`
}

type listProfileAddResEntry struct {
	FqName     string `json:"fq_name"`
	IsOpenTeam bool   `json:"is_open_team"`
	// Whether the caller has admin powers.
	CallerAdmin bool `json:"caller_admin"`
	// Whether the 'them' user is an explicit member.
	ThemMember bool `json:"them_member"`
}

func TeamProfileAddList(ctx context.Context, g *libkb.GlobalContext, username string) (res []keybase1.TeamProfileAddEntry, err error) {
	uname := kbun.NewNormalizedUsername(username)
	uid, err := g.GetUPAKLoader().LookupUID(ctx, uname)
	if err != nil {
		return nil, err
	}
	arg := apiArg(ctx, "team/list_profile_add")
	arg.Args.Add("uid", libkb.S{Val: uid.String()})
	var serverRes listProfileAddServerRes
	if err = g.API.GetDecode(arg, &serverRes); err != nil {
		return nil, err
	}
	for _, entry := range serverRes.Teams {
		teamName, err := keybase1.TeamNameFromString(entry.FqName)
		if err != nil {
			g.Log.CDebugf(ctx, "TeamProfileAddList server returned bad team name %v: %v", entry.FqName, err)
			continue
		}
		disabledReason := ""
		if !entry.CallerAdmin {
			disabledReason = fmt.Sprintf("Only admins can add people.")
		} else if entry.ThemMember {
			disabledReason = fmt.Sprintf("%v is already a member.", uname.String())
		}
		res = append(res, keybase1.TeamProfileAddEntry{
			TeamName:       teamName,
			Open:           entry.IsOpenTeam,
			DisabledReason: disabledReason,
		})
	}
	return res, nil
}

func ChangeTeamAvatar(mctx libkb.MetaContext, arg keybase1.UploadTeamAvatarArg) error {
	team, err := Load(mctx.Ctx(), mctx.G(), keybase1.LoadTeamArg{
		Name:        arg.Teamname,
		Public:      false,
		ForceRepoll: false,
		NeedAdmin:   true,
	})
	if err != nil {
		return fixupTeamGetError(mctx.Ctx(), mctx.G(), err, arg.Teamname, false /* public */)
	}

	if err := avatars.UploadImage(mctx, arg.Filename, &team.ID, arg.Crop); err != nil {
		return err
	}

	if arg.SendChatNotification {
		SendTeamChatChangeAvatar(mctx, team.Name().String(), mctx.G().Env.GetUsername().String())
	}
	return nil
}

func FindNextMerkleRootAfterRemoval(mctx libkb.MetaContext, arg keybase1.FindNextMerkleRootAfterTeamRemovalBySigningKeyArg) (res keybase1.NextMerkleRootRes, err error) {
	defer mctx.CTrace(fmt.Sprintf("teams.FindNextMerkleRootAfterRemoval(%+v)", arg), func() error { return err })()

	team, err := Load(mctx.Ctx(), mctx.G(), keybase1.LoadTeamArg{
		ID:          arg.Team,
		Public:      arg.IsPublic,
		ForceRepoll: false,
		NeedAdmin:   false,
	})
	if err != nil {
		return res, err
	}
	upak, _, err := mctx.G().GetUPAKLoader().LoadV2(libkb.NewLoadUserArgWithMetaContext(mctx).
		WithUID(arg.Uid).
		WithPublicKeyOptional().
		WithForcePoll(false))
	if err != nil {
		return res, err
	}

	vers, _ := upak.FindKID(arg.SigningKey)
	if vers == nil {
		return res, libkb.NotFoundError{Msg: fmt.Sprintf("KID %s not found for %s", arg.SigningKey, arg.Uid)}
	}

	uv := vers.ToUserVersion()
	logPoints := team.chain().inner.UserLog[uv]
	demotionPredicate := func(p keybase1.UserLogPoint) bool {
		if arg.AnyRoleAllowed {
			return !p.Role.IsReaderOrAbove()
		}
		return !p.Role.IsWriterOrAbove()
	}
	var earliestDemotion int
	var logPoint *keybase1.UserLogPoint
	for i := len(logPoints) - 1; i >= 0; i-- {
		if demotionPredicate(logPoints[i]) {
			earliestDemotion = i
		} else if earliestDemotion != 0 {
			p := logPoints[earliestDemotion].DeepCopy()
			logPoint = &p
			break
		}
	}
	if logPoint == nil {
		return res, libkb.NotFoundError{Msg: fmt.Sprintf("no downgraded log point for user found")}
	}

	return libkb.FindNextMerkleRootAfterTeamRemoval(mctx, keybase1.FindNextMerkleRootAfterTeamRemovalArg{
		Uid:               arg.Uid,
		Team:              arg.Team,
		IsPublic:          arg.IsPublic,
		TeamSigchainSeqno: logPoint.SigMeta.SigChainLocation.Seqno,
		Prev:              logPoint.SigMeta.PrevMerkleRootSigned,
	})
}

func ProfileTeamLoad(mctx libkb.MetaContext, arg keybase1.LoadTeamArg) (res keybase1.ProfileTeamLoadRes, err error) {
	pre := mctx.G().Clock().Now()
	_, err = Load(mctx.Ctx(), mctx.G(), arg)
	post := mctx.G().Clock().Now()
	res.LoadTimeNsec = post.Sub(pre).Nanoseconds()
	return res, err
}

func GetTeamIDByNameRPC(mctx libkb.MetaContext, teamName string) (res keybase1.TeamID, err error) {
	nameParsed, err := keybase1.TeamNameFromString(teamName)
	if err != nil {
		return "", err
	}
	id, err := ResolveNameToID(mctx.Ctx(), mctx.G(), nameParsed)
	if err != nil {
		return "", err
	}
	return id, nil
}<|MERGE_RESOLUTION|>--- conflicted
+++ resolved
@@ -60,11 +60,8 @@
 	}
 	res.AnnotatedActiveInvites = annotatedInvites
 
-<<<<<<< HEAD
+	membersHideDeletedUsers(ctx, g, &res.Members)
 	membersHideInactiveDuplicates(ctx, g, &res.Members)
-=======
-	membersHideDeletedUsers(ctx, g, &res.Members)
->>>>>>> a58b7169
 
 	res.Settings.Open = t.IsOpen()
 	res.Settings.JoinAs = t.chain().inner.OpenTeamJoinAs
@@ -95,7 +92,26 @@
 	return membersUIDsToUsernames(ctx, g, members)
 }
 
-<<<<<<< HEAD
+func membersHideDeletedUsers(ctx context.Context, g *libkb.GlobalContext, members *keybase1.TeamMembersDetails) {
+	lists := []*[]keybase1.TeamMemberDetails{
+		&members.Owners,
+		&members.Admins,
+		&members.Writers,
+		&members.Readers,
+	}
+	for _, rows := range lists {
+		filtered := []keybase1.TeamMemberDetails{}
+		for _, row := range *rows {
+			if row.Status != keybase1.TeamMemberStatus_DELETED {
+				filtered = append(filtered, row)
+			} else {
+				g.Log.CDebugf(ctx, "membersHideDeletedUsers filtered out row: %v %v", row.Uv, row.Status)
+			}
+		}
+		*rows = filtered
+	}
+}
+
 // If a UID appears multiple times with different TeamMemberStatus, only show the 'ACTIVE' version.
 // This can happen when an owner resets and is re-added as an admin by an admin.
 // Mutates `members`
@@ -103,16 +119,12 @@
 	// If a UID appears multiple times with different TeamMemberStatus, only show the 'ACTIVE' version.
 	// This can happen when an owner resets and is re-added as an admin by an admin.
 	seenActive := make(map[keybase1.UID]bool)
-=======
-func membersHideDeletedUsers(ctx context.Context, g *libkb.GlobalContext, members *keybase1.TeamMembersDetails) {
->>>>>>> a58b7169
 	lists := []*[]keybase1.TeamMemberDetails{
 		&members.Owners,
 		&members.Admins,
 		&members.Writers,
 		&members.Readers,
 	}
-<<<<<<< HEAD
 	// Scan for active rows
 	for _, rows := range lists {
 		for _, row := range *rows {
@@ -129,22 +141,12 @@
 				filtered = append(filtered, row)
 			} else {
 				g.Log.CDebugf(ctx, "membersHideInactiveDuplicates filtered out row: %v %v", row.Uv, row.Status)
-=======
-	for _, rows := range lists {
-		filtered := []keybase1.TeamMemberDetails{}
-		for _, row := range *rows {
-			if row.Status != keybase1.TeamMemberStatus_DELETED {
-				filtered = append(filtered, row)
-			} else {
-				g.Log.CDebugf(ctx, "membersHideDeletedUsers filtered out row: %v %v", row.Uv, row.Status)
->>>>>>> a58b7169
 			}
 		}
 		*rows = filtered
 	}
 }
 
-<<<<<<< HEAD
 func membersUIDsToUsernames(ctx context.Context, g *libkb.GlobalContext, m keybase1.TeamMembers) (keybase1.TeamMembersDetails, error) {
 	var ret keybase1.TeamMembersDetails
 	var err error
@@ -167,8 +169,6 @@
 	return ret, nil
 }
 
-=======
->>>>>>> a58b7169
 func userVersionsToDetails(ctx context.Context, g *libkb.GlobalContext, uvs []keybase1.UserVersion) (ret []keybase1.TeamMemberDetails, err error) {
 	uids := make([]keybase1.UID, len(uvs), len(uvs))
 	for i, uv := range uvs {
