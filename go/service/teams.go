--- conflicted
+++ resolved
@@ -527,13 +527,8 @@
 
 func (h *TeamsHandler) TeamSetSettings(ctx context.Context, arg keybase1.TeamSetSettingsArg) (err error) {
 	ctx = libkb.WithLogTag(ctx, "TM")
-<<<<<<< HEAD
 	defer h.G().CTraceTimed(ctx, fmt.Sprintf("TeamSetSettings(%s)", arg.TeamID), func() error { return err })()
-	if err := h.assertLoggedIn(ctx); err != nil {
-=======
-	defer h.G().CTraceTimed(ctx, fmt.Sprintf("TeamSetSettings(%s)", arg.Name), func() error { return err })()
-	if err := assertLoggedIn(ctx, h.G().ExternalG()); err != nil {
->>>>>>> 4089fcec
+	if err := assertLoggedIn(ctx, h.G().ExternalG()); err != nil {
 		return err
 	}
 	return teams.ChangeTeamSettingsByID(ctx, h.G().ExternalG(), arg.TeamID, arg.Settings)
