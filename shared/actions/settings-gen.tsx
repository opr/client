// NOTE: This file is GENERATED from json files in actions/json. Run 'yarn build-actions' to regenerate
import * as I from 'immutable'
import * as RPCTypes from '../constants/types/rpc-gen'
import * as RPCChatTypes from '../constants/types/rpc-chat-gen'
import * as Types from '../constants/types/settings'
import HiddenString from '../util/hidden-string'

// Constants
export const resetStore = 'common:resetStore' // not a part of settings but is handled by every reducer. NEVER dispatch this
export const typePrefix = 'settings:'
<<<<<<< HEAD
export const certificatePinningToggled = 'settings:certificatePinningToggled'
=======
export const addPhoneNumber = 'settings:addPhoneNumber'
export const addedPhoneNumber = 'settings:addedPhoneNumber'
>>>>>>> 54dba2a6
export const checkPassword = 'settings:checkPassword'
export const clearPhoneNumberVerification = 'settings:clearPhoneNumberVerification'
export const dbNuke = 'settings:dbNuke'
export const deleteAccountForever = 'settings:deleteAccountForever'
export const feedbackSent = 'settings:feedbackSent'
export const invitesClearError = 'settings:invitesClearError'
export const invitesReclaim = 'settings:invitesReclaim'
export const invitesReclaimed = 'settings:invitesReclaimed'
export const invitesRefresh = 'settings:invitesRefresh'
export const invitesRefreshed = 'settings:invitesRefreshed'
export const invitesSend = 'settings:invitesSend'
export const invitesSent = 'settings:invitesSent'
export const loadHasRandomPw = 'settings:loadHasRandomPw'
export const loadLockdownMode = 'settings:loadLockdownMode'
export const loadProxyData = 'settings:loadProxyData'
export const loadRememberPassword = 'settings:loadRememberPassword'
export const loadSettings = 'settings:loadSettings'
export const loadedCheckPassword = 'settings:loadedCheckPassword'
export const loadedHasRandomPw = 'settings:loadedHasRandomPw'
export const loadedLockdownMode = 'settings:loadedLockdownMode'
export const loadedProxyData = 'settings:loadedProxyData'
export const loadedRememberPassword = 'settings:loadedRememberPassword'
export const loadedSettings = 'settings:loadedSettings'
export const notificationsRefresh = 'settings:notificationsRefresh'
export const notificationsRefreshed = 'settings:notificationsRefreshed'
export const notificationsSaved = 'settings:notificationsSaved'
export const notificationsToggle = 'settings:notificationsToggle'
export const onChangeLockdownMode = 'settings:onChangeLockdownMode'
export const onChangeNewEmail = 'settings:onChangeNewEmail'
export const onChangeNewPassword = 'settings:onChangeNewPassword'
export const onChangeNewPasswordConfirm = 'settings:onChangeNewPasswordConfirm'
export const onChangeRememberPassword = 'settings:onChangeRememberPassword'
export const onChangeShowPassword = 'settings:onChangeShowPassword'
export const onChangeUseNativeFrame = 'settings:onChangeUseNativeFrame'
export const onSubmitNewEmail = 'settings:onSubmitNewEmail'
export const onSubmitNewPassword = 'settings:onSubmitNewPassword'
export const onUpdateEmailError = 'settings:onUpdateEmailError'
export const onUpdatePGPSettings = 'settings:onUpdatePGPSettings'
export const onUpdatePasswordError = 'settings:onUpdatePasswordError'
export const onUpdatedPGPSettings = 'settings:onUpdatedPGPSettings'
export const processorProfile = 'settings:processorProfile'
export const saveProxyData = 'settings:saveProxyData'
export const sendFeedback = 'settings:sendFeedback'
export const setAllowDeleteAccount = 'settings:setAllowDeleteAccount'
export const stop = 'settings:stop'
export const trace = 'settings:trace'
export const unfurlSettingsError = 'settings:unfurlSettingsError'
export const unfurlSettingsRefresh = 'settings:unfurlSettingsRefresh'
export const unfurlSettingsRefreshed = 'settings:unfurlSettingsRefreshed'
export const unfurlSettingsSaved = 'settings:unfurlSettingsSaved'
export const verifiedPhoneNumber = 'settings:verifiedPhoneNumber'
export const verifyPhoneNumber = 'settings:verifyPhoneNumber'
export const waitingForResponse = 'settings:waitingForResponse'

// Payload Types
<<<<<<< HEAD
type _CertificatePinningToggledPayload = {readonly toggled: boolean | null}
=======
type _AddPhoneNumberPayload = {
  readonly allowSearch: boolean
  readonly phoneNumber: string
  readonly resend?: boolean
}
type _AddedPhoneNumberPayload = {
  readonly allowSearch: boolean
  readonly error?: string
  readonly phoneNumber: string
}
>>>>>>> 54dba2a6
type _CheckPasswordPayload = {readonly password: HiddenString}
type _ClearPhoneNumberVerificationPayload = void
type _DbNukePayload = void
type _DeleteAccountForeverPayload = void
type _FeedbackSentPayload = {readonly error: Error | null}
type _InvitesClearErrorPayload = void
type _InvitesReclaimPayload = {readonly inviteId: string}
type _InvitesReclaimedPayload = void
type _InvitesReclaimedPayloadError = {readonly errorText: string}
type _InvitesRefreshPayload = void
type _InvitesRefreshedPayload = {readonly invites: Types._InvitesState}
type _InvitesSendPayload = {readonly email: string; readonly message: string | null}
type _InvitesSentPayload = void
type _InvitesSentPayloadError = {readonly error: Error}
type _LoadHasRandomPwPayload = void
type _LoadLockdownModePayload = void
type _LoadProxyDataPayload = void
type _LoadRememberPasswordPayload = void
type _LoadSettingsPayload = void
type _LoadedCheckPasswordPayload = {readonly checkPasswordIsCorrect: boolean | null}
type _LoadedHasRandomPwPayload = {readonly randomPW: boolean}
type _LoadedLockdownModePayload = {readonly status: boolean | null}
type _LoadedProxyDataPayload = {readonly proxyData: RPCTypes.ProxyData}
type _LoadedRememberPasswordPayload = {readonly remember: boolean}
type _LoadedSettingsPayload = {readonly emails: I.List<Types.EmailRow> | null}
type _NotificationsRefreshPayload = void
type _NotificationsRefreshedPayload = {readonly notifications: I.Map<string, Types.NotificationsGroupState>}
type _NotificationsSavedPayload = void
type _NotificationsTogglePayload = {readonly group: string; readonly name?: string | null}
type _OnChangeLockdownModePayload = {readonly enabled: boolean}
type _OnChangeNewEmailPayload = {readonly email: string}
type _OnChangeNewPasswordConfirmPayload = {readonly password: HiddenString}
type _OnChangeNewPasswordPayload = {readonly password: HiddenString}
type _OnChangeRememberPasswordPayload = {readonly remember: boolean}
type _OnChangeShowPasswordPayload = void
type _OnChangeUseNativeFramePayload = {readonly enabled: boolean}
type _OnSubmitNewEmailPayload = void
type _OnSubmitNewPasswordPayload = {readonly thenSignOut: boolean}
type _OnUpdateEmailErrorPayload = {readonly error: Error}
type _OnUpdatePGPSettingsPayload = void
type _OnUpdatePasswordErrorPayload = {readonly error: Error}
type _OnUpdatedPGPSettingsPayload = {readonly hasKeys: boolean}
type _ProcessorProfilePayload = {readonly durationSeconds: number}
<<<<<<< HEAD
type _SaveProxyDataPayload = {readonly proxyData: RPCTypes.ProxyData}
type _SendFeedbackPayload = {readonly feedback: string; readonly sendLogs: boolean}
=======
type _SendFeedbackPayload = {
  readonly feedback: string
  readonly sendLogs: boolean
  readonly sendMaxBytes: boolean
}
>>>>>>> 54dba2a6
type _SetAllowDeleteAccountPayload = {readonly allow: boolean}
type _StopPayload = {readonly exitCode: RPCTypes.ExitCode}
type _TracePayload = {readonly durationSeconds: number}
type _UnfurlSettingsErrorPayload = {readonly error: string}
type _UnfurlSettingsRefreshPayload = void
type _UnfurlSettingsRefreshedPayload = {
  readonly mode: RPCChatTypes.UnfurlMode
  readonly whitelist: I.List<string>
}
type _UnfurlSettingsSavedPayload = {
  readonly mode: RPCChatTypes.UnfurlMode
  readonly whitelist: I.List<string>
}
type _VerifiedPhoneNumberPayload = {readonly error?: string; readonly phoneNumber: string}
type _VerifyPhoneNumberPayload = {readonly phoneNumber: string; readonly code: string}
type _WaitingForResponsePayload = {readonly waiting: boolean}

// Action Creators
/**
 * Add a phone number and kick off a text message with a verification code. If `resend` is passed, ignores the other params and uses stashed params from store.
 */
export const createAddPhoneNumber = (payload: _AddPhoneNumberPayload): AddPhoneNumberPayload => ({
  payload,
  type: addPhoneNumber,
})
/**
 * An error occurred on the unfurl settings screen
 */
export const createUnfurlSettingsError = (
  payload: _UnfurlSettingsErrorPayload
): UnfurlSettingsErrorPayload => ({payload, type: unfurlSettingsError})
/**
 * An error occurred while trying to send feedback to Keybase
 */
export const createFeedbackSent = (payload: _FeedbackSentPayload): FeedbackSentPayload => ({
  payload,
  type: feedbackSent,
})
/**
 * Cancel a phone number verification-in-progress.
 */
export const createClearPhoneNumberVerification = (
  payload: _ClearPhoneNumberVerificationPayload
): ClearPhoneNumberVerificationPayload => ({payload, type: clearPhoneNumberVerification})
/**
 * Refresh unfurl settings
 */
export const createUnfurlSettingsRefresh = (
  payload: _UnfurlSettingsRefreshPayload
): UnfurlSettingsRefreshPayload => ({payload, type: unfurlSettingsRefresh})
/**
 * Refreshed unfurl settings available
 */
export const createUnfurlSettingsRefreshed = (
  payload: _UnfurlSettingsRefreshedPayload
): UnfurlSettingsRefreshedPayload => ({payload, type: unfurlSettingsRefreshed})
/**
 * Submit a verification code for a phone number
 */
export const createVerifyPhoneNumber = (payload: _VerifyPhoneNumberPayload): VerifyPhoneNumberPayload => ({
  payload,
  type: verifyPhoneNumber,
})
/**
 * Update unfurl settings from settings screen
 */
export const createUnfurlSettingsSaved = (
  payload: _UnfurlSettingsSavedPayload
): UnfurlSettingsSavedPayload => ({payload, type: unfurlSettingsSaved})
<<<<<<< HEAD
export const createCertificatePinningToggled = (
  payload: _CertificatePinningToggledPayload
): CertificatePinningToggledPayload => ({payload, type: certificatePinningToggled})
=======
/**
 * We just attempted to add a phone number and either got an error or the number is pending verification.
 */
export const createAddedPhoneNumber = (payload: _AddedPhoneNumberPayload): AddedPhoneNumberPayload => ({
  payload,
  type: addedPhoneNumber,
})
/**
 * We verified a phone number or hit an error.
 */
export const createVerifiedPhoneNumber = (
  payload: _VerifiedPhoneNumberPayload
): VerifiedPhoneNumberPayload => ({payload, type: verifiedPhoneNumber})
>>>>>>> 54dba2a6
export const createCheckPassword = (payload: _CheckPasswordPayload): CheckPasswordPayload => ({
  payload,
  type: checkPassword,
})
export const createDbNuke = (payload: _DbNukePayload): DbNukePayload => ({payload, type: dbNuke})
export const createDeleteAccountForever = (
  payload: _DeleteAccountForeverPayload
): DeleteAccountForeverPayload => ({payload, type: deleteAccountForever})
export const createInvitesClearError = (payload: _InvitesClearErrorPayload): InvitesClearErrorPayload => ({
  payload,
  type: invitesClearError,
})
export const createInvitesReclaim = (payload: _InvitesReclaimPayload): InvitesReclaimPayload => ({
  payload,
  type: invitesReclaim,
})
export const createInvitesReclaimed = (payload: _InvitesReclaimedPayload): InvitesReclaimedPayload => ({
  payload,
  type: invitesReclaimed,
})
export const createInvitesReclaimedError = (
  payload: _InvitesReclaimedPayloadError
): InvitesReclaimedPayloadError => ({error: true, payload, type: invitesReclaimed})
export const createInvitesRefresh = (payload: _InvitesRefreshPayload): InvitesRefreshPayload => ({
  payload,
  type: invitesRefresh,
})
export const createInvitesRefreshed = (payload: _InvitesRefreshedPayload): InvitesRefreshedPayload => ({
  payload,
  type: invitesRefreshed,
})
export const createInvitesSend = (payload: _InvitesSendPayload): InvitesSendPayload => ({
  payload,
  type: invitesSend,
})
export const createInvitesSent = (payload: _InvitesSentPayload): InvitesSentPayload => ({
  payload,
  type: invitesSent,
})
export const createInvitesSentError = (payload: _InvitesSentPayloadError): InvitesSentPayloadError => ({
  error: true,
  payload,
  type: invitesSent,
})
export const createLoadHasRandomPw = (payload: _LoadHasRandomPwPayload): LoadHasRandomPwPayload => ({
  payload,
  type: loadHasRandomPw,
})
export const createLoadLockdownMode = (payload: _LoadLockdownModePayload): LoadLockdownModePayload => ({
  payload,
  type: loadLockdownMode,
})
export const createLoadProxyData = (payload: _LoadProxyDataPayload): LoadProxyDataPayload => ({
  payload,
  type: loadProxyData,
})
export const createLoadRememberPassword = (
  payload: _LoadRememberPasswordPayload
): LoadRememberPasswordPayload => ({payload, type: loadRememberPassword})
export const createLoadSettings = (payload: _LoadSettingsPayload): LoadSettingsPayload => ({
  payload,
  type: loadSettings,
})
export const createLoadedCheckPassword = (
  payload: _LoadedCheckPasswordPayload
): LoadedCheckPasswordPayload => ({payload, type: loadedCheckPassword})
export const createLoadedHasRandomPw = (payload: _LoadedHasRandomPwPayload): LoadedHasRandomPwPayload => ({
  payload,
  type: loadedHasRandomPw,
})
export const createLoadedLockdownMode = (payload: _LoadedLockdownModePayload): LoadedLockdownModePayload => ({
  payload,
  type: loadedLockdownMode,
})
export const createLoadedProxyData = (payload: _LoadedProxyDataPayload): LoadedProxyDataPayload => ({
  payload,
  type: loadedProxyData,
})
export const createLoadedRememberPassword = (
  payload: _LoadedRememberPasswordPayload
): LoadedRememberPasswordPayload => ({payload, type: loadedRememberPassword})
export const createLoadedSettings = (payload: _LoadedSettingsPayload): LoadedSettingsPayload => ({
  payload,
  type: loadedSettings,
})
export const createNotificationsRefresh = (
  payload: _NotificationsRefreshPayload
): NotificationsRefreshPayload => ({payload, type: notificationsRefresh})
export const createNotificationsRefreshed = (
  payload: _NotificationsRefreshedPayload
): NotificationsRefreshedPayload => ({payload, type: notificationsRefreshed})
export const createNotificationsSaved = (payload: _NotificationsSavedPayload): NotificationsSavedPayload => ({
  payload,
  type: notificationsSaved,
})
export const createNotificationsToggle = (
  payload: _NotificationsTogglePayload
): NotificationsTogglePayload => ({payload, type: notificationsToggle})
export const createOnChangeLockdownMode = (
  payload: _OnChangeLockdownModePayload
): OnChangeLockdownModePayload => ({payload, type: onChangeLockdownMode})
export const createOnChangeNewEmail = (payload: _OnChangeNewEmailPayload): OnChangeNewEmailPayload => ({
  payload,
  type: onChangeNewEmail,
})
export const createOnChangeNewPassword = (
  payload: _OnChangeNewPasswordPayload
): OnChangeNewPasswordPayload => ({payload, type: onChangeNewPassword})
export const createOnChangeNewPasswordConfirm = (
  payload: _OnChangeNewPasswordConfirmPayload
): OnChangeNewPasswordConfirmPayload => ({payload, type: onChangeNewPasswordConfirm})
export const createOnChangeRememberPassword = (
  payload: _OnChangeRememberPasswordPayload
): OnChangeRememberPasswordPayload => ({payload, type: onChangeRememberPassword})
export const createOnChangeShowPassword = (
  payload: _OnChangeShowPasswordPayload
): OnChangeShowPasswordPayload => ({payload, type: onChangeShowPassword})
export const createOnChangeUseNativeFrame = (
  payload: _OnChangeUseNativeFramePayload
): OnChangeUseNativeFramePayload => ({payload, type: onChangeUseNativeFrame})
export const createOnSubmitNewEmail = (payload: _OnSubmitNewEmailPayload): OnSubmitNewEmailPayload => ({
  payload,
  type: onSubmitNewEmail,
})
export const createOnSubmitNewPassword = (
  payload: _OnSubmitNewPasswordPayload
): OnSubmitNewPasswordPayload => ({payload, type: onSubmitNewPassword})
export const createOnUpdateEmailError = (payload: _OnUpdateEmailErrorPayload): OnUpdateEmailErrorPayload => ({
  payload,
  type: onUpdateEmailError,
})
export const createOnUpdatePGPSettings = (
  payload: _OnUpdatePGPSettingsPayload
): OnUpdatePGPSettingsPayload => ({payload, type: onUpdatePGPSettings})
export const createOnUpdatePasswordError = (
  payload: _OnUpdatePasswordErrorPayload
): OnUpdatePasswordErrorPayload => ({payload, type: onUpdatePasswordError})
export const createOnUpdatedPGPSettings = (
  payload: _OnUpdatedPGPSettingsPayload
): OnUpdatedPGPSettingsPayload => ({payload, type: onUpdatedPGPSettings})
export const createProcessorProfile = (payload: _ProcessorProfilePayload): ProcessorProfilePayload => ({
  payload,
  type: processorProfile,
})
export const createSaveProxyData = (payload: _SaveProxyDataPayload): SaveProxyDataPayload => ({
  payload,
  type: saveProxyData,
})
export const createSendFeedback = (payload: _SendFeedbackPayload): SendFeedbackPayload => ({
  payload,
  type: sendFeedback,
})
export const createSetAllowDeleteAccount = (
  payload: _SetAllowDeleteAccountPayload
): SetAllowDeleteAccountPayload => ({payload, type: setAllowDeleteAccount})
export const createStop = (payload: _StopPayload): StopPayload => ({payload, type: stop})
export const createTrace = (payload: _TracePayload): TracePayload => ({payload, type: trace})
export const createWaitingForResponse = (payload: _WaitingForResponsePayload): WaitingForResponsePayload => ({
  payload,
  type: waitingForResponse,
})

// Action Payloads
<<<<<<< HEAD
export type CertificatePinningToggledPayload = {
  readonly payload: _CertificatePinningToggledPayload
  readonly type: typeof certificatePinningToggled
=======
export type AddPhoneNumberPayload = {
  readonly payload: _AddPhoneNumberPayload
  readonly type: typeof addPhoneNumber
}
export type AddedPhoneNumberPayload = {
  readonly payload: _AddedPhoneNumberPayload
  readonly type: typeof addedPhoneNumber
>>>>>>> 54dba2a6
}
export type CheckPasswordPayload = {
  readonly payload: _CheckPasswordPayload
  readonly type: typeof checkPassword
}
export type ClearPhoneNumberVerificationPayload = {
  readonly payload: _ClearPhoneNumberVerificationPayload
  readonly type: typeof clearPhoneNumberVerification
}
export type DbNukePayload = {readonly payload: _DbNukePayload; readonly type: typeof dbNuke}
export type DeleteAccountForeverPayload = {
  readonly payload: _DeleteAccountForeverPayload
  readonly type: typeof deleteAccountForever
}
export type FeedbackSentPayload = {readonly payload: _FeedbackSentPayload; readonly type: typeof feedbackSent}
export type InvitesClearErrorPayload = {
  readonly payload: _InvitesClearErrorPayload
  readonly type: typeof invitesClearError
}
export type InvitesReclaimPayload = {
  readonly payload: _InvitesReclaimPayload
  readonly type: typeof invitesReclaim
}
export type InvitesReclaimedPayload = {
  readonly payload: _InvitesReclaimedPayload
  readonly type: typeof invitesReclaimed
}
export type InvitesReclaimedPayloadError = {
  readonly error: true
  readonly payload: _InvitesReclaimedPayloadError
  readonly type: typeof invitesReclaimed
}
export type InvitesRefreshPayload = {
  readonly payload: _InvitesRefreshPayload
  readonly type: typeof invitesRefresh
}
export type InvitesRefreshedPayload = {
  readonly payload: _InvitesRefreshedPayload
  readonly type: typeof invitesRefreshed
}
export type InvitesSendPayload = {readonly payload: _InvitesSendPayload; readonly type: typeof invitesSend}
export type InvitesSentPayload = {readonly payload: _InvitesSentPayload; readonly type: typeof invitesSent}
export type InvitesSentPayloadError = {
  readonly error: true
  readonly payload: _InvitesSentPayloadError
  readonly type: typeof invitesSent
}
export type LoadHasRandomPwPayload = {
  readonly payload: _LoadHasRandomPwPayload
  readonly type: typeof loadHasRandomPw
}
export type LoadLockdownModePayload = {
  readonly payload: _LoadLockdownModePayload
  readonly type: typeof loadLockdownMode
}
export type LoadProxyDataPayload = {
  readonly payload: _LoadProxyDataPayload
  readonly type: typeof loadProxyData
}
export type LoadRememberPasswordPayload = {
  readonly payload: _LoadRememberPasswordPayload
  readonly type: typeof loadRememberPassword
}
export type LoadSettingsPayload = {readonly payload: _LoadSettingsPayload; readonly type: typeof loadSettings}
export type LoadedCheckPasswordPayload = {
  readonly payload: _LoadedCheckPasswordPayload
  readonly type: typeof loadedCheckPassword
}
export type LoadedHasRandomPwPayload = {
  readonly payload: _LoadedHasRandomPwPayload
  readonly type: typeof loadedHasRandomPw
}
export type LoadedLockdownModePayload = {
  readonly payload: _LoadedLockdownModePayload
  readonly type: typeof loadedLockdownMode
}
export type LoadedProxyDataPayload = {
  readonly payload: _LoadedProxyDataPayload
  readonly type: typeof loadedProxyData
}
export type LoadedRememberPasswordPayload = {
  readonly payload: _LoadedRememberPasswordPayload
  readonly type: typeof loadedRememberPassword
}
export type LoadedSettingsPayload = {
  readonly payload: _LoadedSettingsPayload
  readonly type: typeof loadedSettings
}
export type NotificationsRefreshPayload = {
  readonly payload: _NotificationsRefreshPayload
  readonly type: typeof notificationsRefresh
}
export type NotificationsRefreshedPayload = {
  readonly payload: _NotificationsRefreshedPayload
  readonly type: typeof notificationsRefreshed
}
export type NotificationsSavedPayload = {
  readonly payload: _NotificationsSavedPayload
  readonly type: typeof notificationsSaved
}
export type NotificationsTogglePayload = {
  readonly payload: _NotificationsTogglePayload
  readonly type: typeof notificationsToggle
}
export type OnChangeLockdownModePayload = {
  readonly payload: _OnChangeLockdownModePayload
  readonly type: typeof onChangeLockdownMode
}
export type OnChangeNewEmailPayload = {
  readonly payload: _OnChangeNewEmailPayload
  readonly type: typeof onChangeNewEmail
}
export type OnChangeNewPasswordConfirmPayload = {
  readonly payload: _OnChangeNewPasswordConfirmPayload
  readonly type: typeof onChangeNewPasswordConfirm
}
export type OnChangeNewPasswordPayload = {
  readonly payload: _OnChangeNewPasswordPayload
  readonly type: typeof onChangeNewPassword
}
export type OnChangeRememberPasswordPayload = {
  readonly payload: _OnChangeRememberPasswordPayload
  readonly type: typeof onChangeRememberPassword
}
export type OnChangeShowPasswordPayload = {
  readonly payload: _OnChangeShowPasswordPayload
  readonly type: typeof onChangeShowPassword
}
export type OnChangeUseNativeFramePayload = {
  readonly payload: _OnChangeUseNativeFramePayload
  readonly type: typeof onChangeUseNativeFrame
}
export type OnSubmitNewEmailPayload = {
  readonly payload: _OnSubmitNewEmailPayload
  readonly type: typeof onSubmitNewEmail
}
export type OnSubmitNewPasswordPayload = {
  readonly payload: _OnSubmitNewPasswordPayload
  readonly type: typeof onSubmitNewPassword
}
export type OnUpdateEmailErrorPayload = {
  readonly payload: _OnUpdateEmailErrorPayload
  readonly type: typeof onUpdateEmailError
}
export type OnUpdatePGPSettingsPayload = {
  readonly payload: _OnUpdatePGPSettingsPayload
  readonly type: typeof onUpdatePGPSettings
}
export type OnUpdatePasswordErrorPayload = {
  readonly payload: _OnUpdatePasswordErrorPayload
  readonly type: typeof onUpdatePasswordError
}
export type OnUpdatedPGPSettingsPayload = {
  readonly payload: _OnUpdatedPGPSettingsPayload
  readonly type: typeof onUpdatedPGPSettings
}
export type ProcessorProfilePayload = {
  readonly payload: _ProcessorProfilePayload
  readonly type: typeof processorProfile
}
export type SaveProxyDataPayload = {
  readonly payload: _SaveProxyDataPayload
  readonly type: typeof saveProxyData
}
export type SendFeedbackPayload = {readonly payload: _SendFeedbackPayload; readonly type: typeof sendFeedback}
export type SetAllowDeleteAccountPayload = {
  readonly payload: _SetAllowDeleteAccountPayload
  readonly type: typeof setAllowDeleteAccount
}
export type StopPayload = {readonly payload: _StopPayload; readonly type: typeof stop}
export type TracePayload = {readonly payload: _TracePayload; readonly type: typeof trace}
export type UnfurlSettingsErrorPayload = {
  readonly payload: _UnfurlSettingsErrorPayload
  readonly type: typeof unfurlSettingsError
}
export type UnfurlSettingsRefreshPayload = {
  readonly payload: _UnfurlSettingsRefreshPayload
  readonly type: typeof unfurlSettingsRefresh
}
export type UnfurlSettingsRefreshedPayload = {
  readonly payload: _UnfurlSettingsRefreshedPayload
  readonly type: typeof unfurlSettingsRefreshed
}
export type UnfurlSettingsSavedPayload = {
  readonly payload: _UnfurlSettingsSavedPayload
  readonly type: typeof unfurlSettingsSaved
}
export type VerifiedPhoneNumberPayload = {
  readonly payload: _VerifiedPhoneNumberPayload
  readonly type: typeof verifiedPhoneNumber
}
export type VerifyPhoneNumberPayload = {
  readonly payload: _VerifyPhoneNumberPayload
  readonly type: typeof verifyPhoneNumber
}
export type WaitingForResponsePayload = {
  readonly payload: _WaitingForResponsePayload
  readonly type: typeof waitingForResponse
}

// All Actions
// prettier-ignore
export type Actions =
<<<<<<< HEAD
  | CertificatePinningToggledPayload
=======
  | AddPhoneNumberPayload
  | AddedPhoneNumberPayload
>>>>>>> 54dba2a6
  | CheckPasswordPayload
  | ClearPhoneNumberVerificationPayload
  | DbNukePayload
  | DeleteAccountForeverPayload
  | FeedbackSentPayload
  | InvitesClearErrorPayload
  | InvitesReclaimPayload
  | InvitesReclaimedPayload
  | InvitesReclaimedPayloadError
  | InvitesRefreshPayload
  | InvitesRefreshedPayload
  | InvitesSendPayload
  | InvitesSentPayload
  | InvitesSentPayloadError
  | LoadHasRandomPwPayload
  | LoadLockdownModePayload
  | LoadProxyDataPayload
  | LoadRememberPasswordPayload
  | LoadSettingsPayload
  | LoadedCheckPasswordPayload
  | LoadedHasRandomPwPayload
  | LoadedLockdownModePayload
  | LoadedProxyDataPayload
  | LoadedRememberPasswordPayload
  | LoadedSettingsPayload
  | NotificationsRefreshPayload
  | NotificationsRefreshedPayload
  | NotificationsSavedPayload
  | NotificationsTogglePayload
  | OnChangeLockdownModePayload
  | OnChangeNewEmailPayload
  | OnChangeNewPasswordConfirmPayload
  | OnChangeNewPasswordPayload
  | OnChangeRememberPasswordPayload
  | OnChangeShowPasswordPayload
  | OnChangeUseNativeFramePayload
  | OnSubmitNewEmailPayload
  | OnSubmitNewPasswordPayload
  | OnUpdateEmailErrorPayload
  | OnUpdatePGPSettingsPayload
  | OnUpdatePasswordErrorPayload
  | OnUpdatedPGPSettingsPayload
  | ProcessorProfilePayload
  | SaveProxyDataPayload
  | SendFeedbackPayload
  | SetAllowDeleteAccountPayload
  | StopPayload
  | TracePayload
  | UnfurlSettingsErrorPayload
  | UnfurlSettingsRefreshPayload
  | UnfurlSettingsRefreshedPayload
  | UnfurlSettingsSavedPayload
  | VerifiedPhoneNumberPayload
  | VerifyPhoneNumberPayload
  | WaitingForResponsePayload
  | {type: 'common:resetStore', payload: null}<|MERGE_RESOLUTION|>--- conflicted
+++ resolved
@@ -8,12 +8,9 @@
 // Constants
 export const resetStore = 'common:resetStore' // not a part of settings but is handled by every reducer. NEVER dispatch this
 export const typePrefix = 'settings:'
-<<<<<<< HEAD
-export const certificatePinningToggled = 'settings:certificatePinningToggled'
-=======
 export const addPhoneNumber = 'settings:addPhoneNumber'
 export const addedPhoneNumber = 'settings:addedPhoneNumber'
->>>>>>> 54dba2a6
+export const certificatePinningToggled = 'settings:certificatePinningToggled'
 export const checkPassword = 'settings:checkPassword'
 export const clearPhoneNumberVerification = 'settings:clearPhoneNumberVerification'
 export const dbNuke = 'settings:dbNuke'
@@ -69,9 +66,6 @@
 export const waitingForResponse = 'settings:waitingForResponse'
 
 // Payload Types
-<<<<<<< HEAD
-type _CertificatePinningToggledPayload = {readonly toggled: boolean | null}
-=======
 type _AddPhoneNumberPayload = {
   readonly allowSearch: boolean
   readonly phoneNumber: string
@@ -82,7 +76,7 @@
   readonly error?: string
   readonly phoneNumber: string
 }
->>>>>>> 54dba2a6
+type _CertificatePinningToggledPayload = {readonly toggled: boolean | null}
 type _CheckPasswordPayload = {readonly password: HiddenString}
 type _ClearPhoneNumberVerificationPayload = void
 type _DbNukePayload = void
@@ -126,16 +120,12 @@
 type _OnUpdatePasswordErrorPayload = {readonly error: Error}
 type _OnUpdatedPGPSettingsPayload = {readonly hasKeys: boolean}
 type _ProcessorProfilePayload = {readonly durationSeconds: number}
-<<<<<<< HEAD
 type _SaveProxyDataPayload = {readonly proxyData: RPCTypes.ProxyData}
-type _SendFeedbackPayload = {readonly feedback: string; readonly sendLogs: boolean}
-=======
 type _SendFeedbackPayload = {
   readonly feedback: string
   readonly sendLogs: boolean
   readonly sendMaxBytes: boolean
 }
->>>>>>> 54dba2a6
 type _SetAllowDeleteAccountPayload = {readonly allow: boolean}
 type _StopPayload = {readonly exitCode: RPCTypes.ExitCode}
 type _TracePayload = {readonly durationSeconds: number}
@@ -205,25 +195,22 @@
 export const createUnfurlSettingsSaved = (
   payload: _UnfurlSettingsSavedPayload
 ): UnfurlSettingsSavedPayload => ({payload, type: unfurlSettingsSaved})
-<<<<<<< HEAD
+/**
+ * We just attempted to add a phone number and either got an error or the number is pending verification.
+ */
+export const createAddedPhoneNumber = (payload: _AddedPhoneNumberPayload): AddedPhoneNumberPayload => ({
+  payload,
+  type: addedPhoneNumber,
+})
+/**
+ * We verified a phone number or hit an error.
+ */
+export const createVerifiedPhoneNumber = (
+  payload: _VerifiedPhoneNumberPayload
+): VerifiedPhoneNumberPayload => ({payload, type: verifiedPhoneNumber})
 export const createCertificatePinningToggled = (
   payload: _CertificatePinningToggledPayload
 ): CertificatePinningToggledPayload => ({payload, type: certificatePinningToggled})
-=======
-/**
- * We just attempted to add a phone number and either got an error or the number is pending verification.
- */
-export const createAddedPhoneNumber = (payload: _AddedPhoneNumberPayload): AddedPhoneNumberPayload => ({
-  payload,
-  type: addedPhoneNumber,
-})
-/**
- * We verified a phone number or hit an error.
- */
-export const createVerifiedPhoneNumber = (
-  payload: _VerifiedPhoneNumberPayload
-): VerifiedPhoneNumberPayload => ({payload, type: verifiedPhoneNumber})
->>>>>>> 54dba2a6
 export const createCheckPassword = (payload: _CheckPasswordPayload): CheckPasswordPayload => ({
   payload,
   type: checkPassword,
@@ -387,19 +374,17 @@
 })
 
 // Action Payloads
-<<<<<<< HEAD
+export type AddPhoneNumberPayload = {
+  readonly payload: _AddPhoneNumberPayload
+  readonly type: typeof addPhoneNumber
+}
+export type AddedPhoneNumberPayload = {
+  readonly payload: _AddedPhoneNumberPayload
+  readonly type: typeof addedPhoneNumber
+}
 export type CertificatePinningToggledPayload = {
   readonly payload: _CertificatePinningToggledPayload
   readonly type: typeof certificatePinningToggled
-=======
-export type AddPhoneNumberPayload = {
-  readonly payload: _AddPhoneNumberPayload
-  readonly type: typeof addPhoneNumber
-}
-export type AddedPhoneNumberPayload = {
-  readonly payload: _AddedPhoneNumberPayload
-  readonly type: typeof addedPhoneNumber
->>>>>>> 54dba2a6
 }
 export type CheckPasswordPayload = {
   readonly payload: _CheckPasswordPayload
@@ -603,12 +588,9 @@
 // All Actions
 // prettier-ignore
 export type Actions =
-<<<<<<< HEAD
-  | CertificatePinningToggledPayload
-=======
   | AddPhoneNumberPayload
   | AddedPhoneNumberPayload
->>>>>>> 54dba2a6
+  | CertificatePinningToggledPayload
   | CheckPasswordPayload
   | ClearPhoneNumberVerificationPayload
   | DbNukePayload
