import * as I from 'immutable'
import * as Saga from '../../util/saga'
import {ifTSCComplainsAboutThisFunctionYouHaventHandledAllCasesInASwitch} from '../../util/switch'
import * as Constants from '../../constants/chat2'
import * as FsConstants from '../../constants/fs'
import * as RPCChatTypes from '../../constants/types/rpc-chat-gen'
import * as RPCTypes from '../../constants/types/rpc-gen'
import * as Types from '../../constants/types/chat2'
import * as FsTypes from '../../constants/types/fs'
import * as WalletTypes from '../../constants/types/wallets'
import * as Chat2Gen from '../chat2-gen'
import * as ConfigGen from '../config-gen'
import * as DeeplinksGen from '../deeplinks-gen'
import * as EngineGen from '../engine-gen-gen'
import * as GregorGen from '../gregor-gen'
<<<<<<< HEAD
=======
import * as FsConstants from '../../constants/fs'
import * as Flow from '../../util/flow'
>>>>>>> cf498360
import * as NotificationsGen from '../notifications-gen'
import * as RouteTreeGen from '../route-tree-gen'
import * as ShareGen from '../share-gen'
import * as TeamBuildingGen from '../team-building-gen'
import * as TeamsGen from '../teams-gen'
import * as UsersGen from '../users-gen'
import * as WaitingGen from '../waiting-gen'
import * as WalletsGen from '../wallets-gen'
import * as Router2Constants from '../../constants/router2'
import * as Tabs from '../../constants/tabs'
import commonTeamBuildingSaga, {filterForNs} from '../team-building'
import * as TeamsConstants from '../../constants/teams'
import logger from '../../logger'
import {isMobile} from '../../constants/platform'
import {NotifyPopup} from '../../native/notifications'
import {saveAttachmentToCameraRoll, showShareActionSheet} from '../platform-specific'
import {privateFolderWithUsers, teamFolder} from '../../constants/config'
import {RPCError} from '../../util/errors'
import HiddenString from '../../util/hidden-string'
import {TypedActions, TypedState} from '../../util/container'

const onConnect = async () => {
  try {
    await RPCTypes.delegateUiCtlRegisterChatUIRpcPromise()
    console.log('Registered Chat UI')
  } catch (error) {
    console.warn('Error in registering Chat UI:', error)
  }
}

const onGetInboxUnverifiedConvs = (
  _: TypedState,
  action: EngineGen.Chat1ChatUiChatInboxUnverifiedPayload
) => {
  const inbox = action.payload.params.inbox
  const result: RPCChatTypes.UnverifiedInboxUIItems = JSON.parse(inbox)
  const items: Array<RPCChatTypes.UnverifiedInboxUIItem> = result.items ?? []
  // We get a subset of meta information from the cache even in the untrusted payload
  const metas = items.reduce<Array<Types.ConversationMeta>>((arr, item) => {
    const m = Constants.unverifiedInboxUIItemToConversationMeta(item)
    m && arr.push(m)
    return arr
  }, [])
  // Check if some of our existing stored metas might no longer be valid
  return Chat2Gen.createMetasReceived({
    fromInboxRefresh: true,
    initialTrustedLoad: true,
    metas,
  })
}

// Ask the service to refresh the inbox
const inboxRefresh = (
  state: TypedState,
  action: Chat2Gen.InboxRefreshPayload | EngineGen.Chat1NotifyChatChatInboxStalePayload
) => {
  if (!state.config.loggedIn) {
    return false
  }
  const {username} = state.config
  if (!username) {
    return false
  }
  const actions: Array<TypedActions> = []
  let reason: string = ''
  let clearExistingMetas = false
  let clearExistingMessages = false
  switch (action.type) {
    case Chat2Gen.inboxRefresh:
      reason = action.payload.reason
      clearExistingMetas = reason === 'inboxSyncedClear'
      clearExistingMessages = reason === 'inboxSyncedClear'
      break
    case EngineGen.chat1NotifyChatChatInboxStale:
      reason = 'inboxStale'
      break
    default:
      ifTSCComplainsAboutThisFunctionYouHaventHandledAllCasesInASwitch(action.type)
  }

  logger.info(`Inbox refresh due to ${reason ?? '???'}`)
  if (clearExistingMetas) {
    actions.push(Chat2Gen.createClearMetas())
  }
  if (clearExistingMessages) {
    actions.push(Chat2Gen.createClearMessages())
  }
  const reselectMode =
    state.chat2.inboxHasLoaded || isMobile
      ? RPCChatTypes.InboxLayoutReselectMode.default
      : RPCChatTypes.InboxLayoutReselectMode.force
  RPCChatTypes.localRequestInboxLayoutRpcPromise({reselectMode})
  return actions
}

// Only get the untrusted conversations out
const untrustedConversationIDKeys = (state: TypedState, ids: Array<Types.ConversationIDKey>) =>
  ids.filter(id => (state.chat2.metaMap.get(id) ?? {trustedState: 'untrusted'}).trustedState === 'untrusted')

// We keep a set of conversations to unbox
let metaQueue = new Set<Types.ConversationIDKey>()
const queueMetaToRequest = (
  state: TypedState,
  action: Chat2Gen.MetaNeedsUpdatingPayload,
  logger: Saga.SagaLogger
) => {
  let added = false
  untrustedConversationIDKeys(state, action.payload.conversationIDKeys).forEach(k => {
    if (!metaQueue.has(k)) {
      added = true
      metaQueue.add(k)
    }
  })
  if (added) {
    // only unboxMore if something changed
    return Chat2Gen.createMetaHandleQueue()
  } else {
    logger.info('skipping meta queue run, queue unchanged')
    return false
  }
}

// Watch the meta queue and take up to 10 items. Choose the last items first since they're likely still visible
function* requestMeta(state: TypedState, _: Chat2Gen.MetaHandleQueuePayload) {
  const maxToUnboxAtATime = 10
  const ar = [...metaQueue]
  const maybeUnbox = ar.slice(0, maxToUnboxAtATime)
  metaQueue = new Set(ar.slice(maxToUnboxAtATime))

  const conversationIDKeys = untrustedConversationIDKeys(state, maybeUnbox)
  const toUnboxActions = conversationIDKeys.length
    ? [Saga.put(Chat2Gen.createMetaRequestTrusted({conversationIDKeys, reason: 'scroll'}))]
    : []
  const unboxSomeMoreActions = metaQueue.size ? [Saga.put(Chat2Gen.createMetaHandleQueue())] : []
  const delayBeforeUnboxingMoreActions =
    toUnboxActions.length && unboxSomeMoreActions.length ? [Saga.delay(100)] : []

  const nextActions = [...toUnboxActions, ...delayBeforeUnboxingMoreActions, ...unboxSomeMoreActions]

  if (nextActions.length) {
    yield Saga.sequentially(nextActions)
  }
}

// Get valid keys that we aren't already loading or have loaded
const rpcMetaRequestConversationIDKeys = (
  state: TypedState,
  action: Chat2Gen.MetaRequestTrustedPayload | Chat2Gen.SelectConversationPayload
) => {
  let keys: Array<Types.ConversationIDKey>
  switch (action.type) {
    case Chat2Gen.metaRequestTrusted:
      keys = action.payload.conversationIDKeys
      if (action.payload.force) {
        return keys.filter(Constants.isValidConversationIDKey)
      }
      break
    case Chat2Gen.selectConversation:
      keys = [action.payload.conversationIDKey].filter(Constants.isValidConversationIDKey)
      break
    default:
      ifTSCComplainsAboutThisFunctionYouHaventHandledAllCasesInASwitch(action.type)
      throw new Error('Invalid action passed to unboxRows')
  }
  return Constants.getConversationIDKeyMetasToLoad(keys, state.chat2.metaMap)
}

const onGetInboxConvsUnboxed = (
  state: TypedState,
  action: EngineGen.Chat1ChatUiChatInboxConversationPayload
) => {
  const infoMap = state.users.infoMap
  const actions: Array<TypedActions> = []
  const convs = action.payload.params.convs
  const inboxUIItems: Array<RPCChatTypes.InboxUIItem> = JSON.parse(convs)
  const metas: Array<Types.ConversationMeta> = []
  let added = false
  const usernameToFullname: {[username: string]: string} = {}
  inboxUIItems.forEach(inboxUIItem => {
    const meta = Constants.inboxUIItemToConversationMeta(state, inboxUIItem, true)
    if (meta) {
      metas.push(meta)
    }
    ;(inboxUIItem.participants ?? []).forEach((part: RPCChatTypes.UIParticipant) => {
      if (!infoMap.get(part.assertion) && part.fullName) {
        added = true
        usernameToFullname[part.assertion] = part.fullName
      }
    })
  })
  if (added) {
    actions.push(UsersGen.createUpdateFullnames({usernameToFullname}))
  }
  if (metas.length > 0) {
    actions.push(Chat2Gen.createMetasReceived({metas}))
  }
  return actions
}

const onGetInboxConvFailed = (
  state: TypedState,
  action: EngineGen.Chat1ChatUiChatInboxFailedPayload,
  logger: Saga.SagaLogger
) => {
  const {convID, error} = action.payload.params
  const conversationIDKey = Types.conversationIDToKey(convID)
  switch (error.typ) {
    case RPCChatTypes.ConversationErrorType.transient:
      logger.info(
        `onFailed: ignoring transient error for convID: ${conversationIDKey} error: ${error.message}`
      )
      return false
    default:
      logger.info(`onFailed: displaying error for convID: ${conversationIDKey} error: ${error.message}`)
      return Chat2Gen.createMetaReceivedError({
        conversationIDKey: conversationIDKey,
        error,
        username: state.config.username,
      })
  }
}

const maybeChangeSelectedConv = (
  state: TypedState,
  _: EngineGen.Chat1ChatUiChatInboxLayoutPayload,
  logger: Saga.SagaLogger
) => {
  const {inboxLayout, selectedConversation} = state.chat2
  if (!inboxLayout || !inboxLayout.reselectInfo) {
    return false
  }
  if (
    !Constants.isValidConversationIDKey(selectedConversation) ||
    state.chat2.selectedConversation === inboxLayout.reselectInfo.oldConvID
  ) {
    if (isMobile) {
      // on mobile just head back to the inbox if we have something selected
      if (Constants.isValidConversationIDKey(selectedConversation)) {
        logger.info(`maybeChangeSelectedConv: mobile: navigating up on conv change`)
        return Chat2Gen.createNavigateToInbox()
      }
      logger.info(`maybeChangeSelectedConv: mobile: ignoring conv change, no conv selected`)
      return false
    }
    if (inboxLayout.reselectInfo.newConvID) {
      logger.info(`maybeChangeSelectedConv: selecting new conv: ${inboxLayout.reselectInfo.newConvID}`)
      return Chat2Gen.createSelectConversation({
        conversationIDKey: inboxLayout.reselectInfo.newConvID,
        reason: 'findNewestConversation',
      })
    } else {
      logger.info(`maybeChangeSelectedConv: deselecting conv, service provided no new conv`)
      return Chat2Gen.createSelectConversation({
        conversationIDKey: Constants.noConversationIDKey,
        reason: 'clearSelected',
      })
    }
  } else {
    logger.info(
      `maybeChangeSelectedConv: selected conv mismatch on reselect (ignoring): selected: ${selectedConversation} srvold: ${inboxLayout.reselectInfo.oldConvID}`
    )
    return false
  }
}

// We want to unbox rows that have scroll into view
const unboxRows = (
  state: TypedState,
  action: Chat2Gen.MetaRequestTrustedPayload | Chat2Gen.SelectConversationPayload,
  logger: Saga.SagaLogger
) => {
  if (!state.config.loggedIn) {
    return false
  }
  switch (action.type) {
    case Chat2Gen.metaRequestTrusted:
      logger.info(`unboxRows: metaRequestTrusted: reason: ${action.payload.reason}`)
      break
    case Chat2Gen.selectConversation:
      logger.info(`unboxRows: selectConversation`)
      break
  }
  const conversationIDKeys = rpcMetaRequestConversationIDKeys(state, action)
  if (!conversationIDKeys.length) {
    return
  }
  logger.info(`unboxRows: unboxing len: ${conversationIDKeys.length} convs: ${conversationIDKeys.join(',')}`)
  RPCChatTypes.localRequestInboxUnboxRpcPromise({
    convIDs: conversationIDKeys.map(k => {
      return Types.keyToConversationID(k)
    }),
  })
  return Chat2Gen.createMetaRequestingTrusted({conversationIDKeys})
}

// We get an incoming message streamed to us
const onIncomingMessage = (
  state: TypedState,
  incoming: RPCChatTypes.IncomingMessage,
  logger: Saga.SagaLogger
) => {
  const {message: cMsg} = incoming
  const actions: Array<TypedActions> = []
  const {modifiedMessage, convID, displayDesktopNotification, desktopNotificationSnippet} = incoming

  if (convID && cMsg) {
    const conversationIDKey = Types.conversationIDToKey(convID)
    const shouldAddMessage = state.chat2.containsLatestMessageMap.get(conversationIDKey) || false
    const message = Constants.uiMessageToMessage(state, conversationIDKey, cMsg)
    if (message) {
      // The attachmentuploaded call is like an 'edit' of an attachment. We get the placeholder, then its replaced by the actual image
      if (
        cMsg.state === RPCChatTypes.MessageUnboxedState.valid &&
        cMsg.valid?.messageBody.messageType === RPCChatTypes.MessageType.attachmentuploaded &&
        cMsg.valid?.messageBody.attachmentuploaded &&
        message.type === 'attachment'
      ) {
        actions.push(
          Chat2Gen.createMessageAttachmentUploaded({
            conversationIDKey,
            message,
            placeholderID: cMsg.valid.messageBody.attachmentuploaded.messageID,
          })
        )
      } else if (shouldAddMessage) {
        // A normal message
        actions.push(Chat2Gen.createMessagesAdd({context: {type: 'incoming'}, messages: [message]}))
      }
    } else if (cMsg.state === RPCChatTypes.MessageUnboxedState.valid && cMsg.valid) {
      const valid = cMsg.valid
      const body = valid.messageBody
      logger.info(`Got chat incoming message of messageType: ${body.messageType}`)
      // Types that are mutations
      switch (body.messageType) {
        case RPCChatTypes.MessageType.edit:
          if (modifiedMessage) {
            const modMessage = Constants.uiMessageToMessage(state, conversationIDKey, modifiedMessage)
            if (modMessage) {
              actions.push(Chat2Gen.createMessagesAdd({context: {type: 'incoming'}, messages: [modMessage]}))
            }
          }
          break
        case RPCChatTypes.MessageType.delete:
          if (body.delete && body.delete.messageIDs) {
            // check if the delete is acting on an exploding message
            const messageIDs = body.delete.messageIDs
            const messages = state.chat2.messageMap.get(conversationIDKey)
            const isExplodeNow =
              !!messages &&
              messageIDs.some(_id => {
                const id = Types.numberToOrdinal(_id)
                const message = messages.get(id) ?? [...messages.values()].find(msg => msg.id === id)
                if ((message?.type === 'text' || message?.type === 'attachment') && message?.exploding) {
                  return true
                }
                return false
              })

            actions.push(
              isExplodeNow
                ? Chat2Gen.createMessagesExploded({
                    conversationIDKey,
                    explodedBy: valid.senderUsername,
                    messageIDs: messageIDs,
                  })
                : Chat2Gen.createMessagesWereDeleted({conversationIDKey, messageIDs})
            )
          }
          break
      }
    }
    if (
      !isMobile &&
      displayDesktopNotification &&
      desktopNotificationSnippet &&
      cMsg.state === RPCChatTypes.MessageUnboxedState.valid &&
      cMsg.valid
    ) {
      actions.push(
        Chat2Gen.createDesktopNotification({
          author: cMsg.valid.senderUsername,
          body: desktopNotificationSnippet,
          conversationIDKey,
        })
      )
    }
  }

  return actions
}

// Helper to handle incoming inbox updates that piggy back on various calls
const chatActivityToMetasAction = (
  state: TypedState,
  payload: {
    readonly conv?: RPCChatTypes.InboxUIItem | null
  },
  ignoreDelete?: boolean
) => {
  const conv = payload ? payload.conv : null
  const meta = conv && Constants.inboxUIItemToConversationMeta(state, conv)
  const conversationIDKey = meta
    ? meta.conversationIDKey
    : conv && Types.stringToConversationIDKey(conv.convID)
  const usernameToFullname = ((conv && conv.participants) || []).reduce((map, part) => {
    if (part.fullName) {
      map[part.assertion] = part.fullName
    }
    return map
  }, {})
  // We ignore inbox rows that are blocked/reported or have no content
  const isADelete =
    !ignoreDelete &&
    conv &&
    ([
      RPCChatTypes.ConversationStatus.blocked,
      RPCChatTypes.ConversationStatus.reported,
      RPCChatTypes.ConversationStatus.ignored,
    ].includes(conv.status) ||
      conv.isEmpty)

  // We want to select a different convo if its cause we blocked/reported. Otherwise sometimes we get that a convo
  // is empty which we don't want to select something else as sometimes we're in the middle of making it!
  const selectSomethingElse = conv ? !conv.isEmpty : false
  return meta
    ? [
        isADelete
          ? Chat2Gen.createMetaDelete({conversationIDKey: meta.conversationIDKey, selectSomethingElse})
          : Chat2Gen.createMetasReceived({metas: [meta]}),
        UsersGen.createUpdateFullnames({usernameToFullname}),
      ]
    : conversationIDKey && isADelete
    ? [Chat2Gen.createMetaDelete({conversationIDKey, selectSomethingElse})]
    : []
}

// We got errors from the service
const onErrorMessage = (outboxRecords: Array<RPCChatTypes.OutboxRecord>) => {
  const actions = outboxRecords.reduce<Array<TypedActions>>((arr, outboxRecord) => {
    const s = outboxRecord.state
    if (s.state === RPCChatTypes.OutboxStateType.error) {
      const error = s.error
      const conversationIDKey = Types.conversationIDToKey(outboxRecord.convID)
      const outboxID = Types.rpcOutboxIDToOutboxID(outboxRecord.outboxID)

      if (error) {
        // This is temp until fixed by CORE-7112. We get this error but not the call to let us show the red banner
        const reason = Constants.rpcErrorToString(error)
        let tempForceRedBox: string | null = null
        if (error.typ === RPCChatTypes.OutboxErrorType.identify) {
          // Find out the user who failed identify
          const match = error.message.match(/"(.*)"/)
          tempForceRedBox = match && match[1]
        }
        arr.push(Chat2Gen.createMessageErrored({conversationIDKey, errorTyp: error.typ, outboxID, reason}))
        if (tempForceRedBox) {
          arr.push(UsersGen.createUpdateBrokenState({newlyBroken: [tempForceRedBox], newlyFixed: []}))
        }
      }
    }
    return arr
  }, [])

  return actions
}

// Some participants are broken/fixed now
const onChatIdentifyUpdate = (_: TypedState, action: EngineGen.Chat1NotifyChatChatIdentifyUpdatePayload) => {
  const {update} = action.payload.params
  const usernames = update.CanonicalName.split(',')
  const broken = (update.breaks.breaks || []).map(b => b.user.username)
  const newlyBroken: Array<string> = []
  const newlyFixed: Array<string> = []

  usernames.forEach(name => {
    if (broken.includes(name)) {
      newlyBroken.push(name)
    } else {
      newlyFixed.push(name)
    }
  })

  return UsersGen.createUpdateBrokenState({newlyBroken, newlyFixed})
}

// Get actions to update messagemap / metamap when retention policy expunge happens
const expungeToActions = (state: TypedState, expunge: RPCChatTypes.ExpungeInfo) => {
  const actions: Array<TypedActions> = []
  const conversationIDKey = Types.conversationIDToKey(expunge.convID)
  actions.push(
    Chat2Gen.createMessagesWereDeleted({
      conversationIDKey,
      deletableMessageTypes: Constants.getDeletableByDeleteHistory(state),
      upToMessageID: expunge.expunge.upto,
    })
  )
  return actions
}

// Get actions to update messagemap / metamap when ephemeral messages expire
const ephemeralPurgeToActions = (info: RPCChatTypes.EphemeralPurgeNotifInfo) => {
  const actions: Array<TypedActions> = []
  const conversationIDKey = Types.conversationIDToKey(info.convID)
  const messageIDs =
    !!info.msgs &&
    info.msgs.reduce<Array<Types.MessageID>>((arr, msg) => {
      const msgID = Constants.getMessageID(msg)
      if (msgID) {
        arr.push(msgID)
      }
      return arr
    }, [])
  !!messageIDs && actions.push(Chat2Gen.createMessagesExploded({conversationIDKey, messageIDs}))
  return actions
}

const messagesUpdatedToActions = (state: TypedState, info: RPCChatTypes.MessagesUpdated) => {
  const conversationIDKey = Types.conversationIDToKey(info.convID)
  const messages = (info.updates ?? []).reduce<
    Array<{
      message: Types.Message
      messageID: Types.MessageID
    }>
  >((l, msg) => {
    const messageID = Constants.getMessageID(msg)
    if (!messageID) {
      return l
    }
    const uiMsg = Constants.uiMessageToMessage(state, conversationIDKey, msg)
    if (!uiMsg) {
      return l
    }
    return l.concat({
      message: uiMsg,
      messageID: Types.numberToMessageID(messageID),
    })
  }, [])
  return [Chat2Gen.createUpdateMessages({conversationIDKey, messages})]
}

// Get actions to update the messagemap when reactions are updated
const reactionUpdateToActions = (info: RPCChatTypes.ReactionUpdateNotif) => {
  const conversationIDKey = Types.conversationIDToKey(info.convID)
  if (!info.reactionUpdates || info.reactionUpdates.length === 0) {
    logger.warn(`Got ReactionUpdateNotif with no reactionUpdates for convID=${conversationIDKey}`)
    return null
  }
  const updates = info.reactionUpdates.map(ru => ({
    reactions: Constants.reactionMapToReactions(ru.reactions),
    targetMsgID: ru.targetMsgID,
  }))
  logger.info(`Got ${updates.length} reaction updates for convID=${conversationIDKey}`)
  return [
    Chat2Gen.createUpdateReactions({conversationIDKey, updates}),
    Chat2Gen.createUpdateUserReacjis({userReacjis: info.userReacjis}),
  ]
}

const onChatPromptUnfurl = (_: TypedState, action: EngineGen.Chat1NotifyChatChatPromptUnfurlPayload) => {
  const {convID, domain, msgID} = action.payload.params
  return Chat2Gen.createUnfurlTogglePrompt({
    conversationIDKey: Types.conversationIDToKey(convID),
    domain,
    messageID: Types.numberToMessageID(msgID),
    show: true,
  })
}

const onChatAttachmentUploadProgress = (
  _: TypedState,
  action: EngineGen.Chat1NotifyChatChatAttachmentUploadProgressPayload
) => {
  const {convID, outboxID, bytesComplete, bytesTotal} = action.payload.params
  return Chat2Gen.createAttachmentUploading({
    conversationIDKey: Types.conversationIDToKey(convID),
    outboxID: Types.rpcOutboxIDToOutboxID(outboxID),
    ratio: bytesComplete / bytesTotal,
  })
}

const onChatAttachmentUploadStart = (
  _: TypedState,
  action: EngineGen.Chat1NotifyChatChatAttachmentUploadStartPayload
) => {
  const {convID, outboxID} = action.payload.params
  return Chat2Gen.createAttachmentUploading({
    conversationIDKey: Types.conversationIDToKey(convID),
    outboxID: Types.rpcOutboxIDToOutboxID(outboxID),
    ratio: 0.01,
  })
}

const onChatInboxSyncStarted = () =>
  WaitingGen.createIncrementWaiting({key: Constants.waitingKeyInboxSyncStarted})

// Service tells us it's done syncing
const onChatInboxSynced = (state: TypedState, action: EngineGen.Chat1NotifyChatChatInboxSyncedPayload) => {
  const {syncRes} = action.payload.params
  const actions: Array<TypedActions> = [
    WaitingGen.createClearWaiting({key: Constants.waitingKeyInboxSyncStarted}),
  ]

  switch (syncRes.syncType) {
    // Just clear it all
    case RPCChatTypes.SyncInboxResType.clear:
      actions.push(Chat2Gen.createInboxRefresh({reason: 'inboxSyncedClear'}))
      break
    // We're up to date
    case RPCChatTypes.SyncInboxResType.current:
      break
    // We got some new messages appended
    case RPCChatTypes.SyncInboxResType.incremental: {
      const selectedConversation = Constants.getSelectedConversation(state)
      const items = (syncRes.incremental && syncRes.incremental.items) || []
      const metas = items.reduce<Array<Types.ConversationMeta>>((arr, i) => {
        const meta = Constants.unverifiedInboxUIItemToConversationMeta(i.conv)
        if (meta) {
          if (meta.conversationIDKey === selectedConversation) {
            // First thing load the messages
            actions.unshift(
              Chat2Gen.createMarkConversationsStale({
                conversationIDKeys: [selectedConversation],
                updateType: RPCChatTypes.StaleUpdateType.newactivity,
              })
            )
          }
          arr.push(meta)
        }
        return arr
      }, [])
      const removals = (
        (syncRes.incremental === null || syncRes.incremental === undefined
          ? undefined
          : syncRes.incremental.removals) || []
      ).map(Types.stringToConversationIDKey)
      // Update new untrusted
      if (metas.length || removals.length) {
        actions.push(Chat2Gen.createMetasReceived({metas, removals}))
      }
      // Unbox items
      actions.push(
        Chat2Gen.createMetaRequestTrusted({
          conversationIDKeys: items
            .filter(i => i.shouldUnbox)
            .map(i => Types.stringToConversationIDKey(i.conv.convID)),
          force: true,
          reason: 'inboxSynced',
        })
      )
      break
    }
    default:
      actions.push(Chat2Gen.createInboxRefresh({reason: 'inboxSyncedUnknown'}))
  }
  return actions
}

const onChatPaymentInfo = (
  _: TypedState,
  action: EngineGen.Chat1NotifyChatChatPaymentInfoPayload,
  logger: Saga.SagaLogger
) => {
  const {convID, info, msgID} = action.payload.params
  const conversationIDKey = convID ? Types.conversationIDToKey(convID) : Constants.noConversationIDKey
  const paymentInfo = Constants.uiPaymentInfoToChatPaymentInfo([info])
  if (!paymentInfo) {
    // This should never happen
    const errMsg = `got 'NotifyChat.ChatPaymentInfo' with no valid paymentInfo for convID ${conversationIDKey} messageID: ${msgID}. The local version may be absent or out of date.`
    logger.error(errMsg)
    throw new Error(errMsg)
  }
  return Chat2Gen.createPaymentInfoReceived({conversationIDKey, messageID: msgID, paymentInfo})
}

const onChatRequestInfo = (
  _: TypedState,
  action: EngineGen.Chat1NotifyChatChatRequestInfoPayload,
  logger: Saga.SagaLogger
) => {
  const {convID, info, msgID} = action.payload.params
  const conversationIDKey = Types.conversationIDToKey(convID)
  const requestInfo = Constants.uiRequestInfoToChatRequestInfo(info)
  if (!requestInfo) {
    // This should never happen
    const errMsg = `got 'NotifyChat.ChatRequestInfo' with no valid requestInfo for convID ${conversationIDKey} messageID: ${msgID}. The local version may be absent or out of date.`
    logger.error(errMsg)
    throw new Error(errMsg)
  }
  return Chat2Gen.createRequestInfoReceived({conversationIDKey, messageID: msgID, requestInfo})
}

const onChatSetConvRetention = (
  state: TypedState,
  action: EngineGen.Chat1NotifyChatChatSetConvRetentionPayload,
  logger: Saga.SagaLogger
) => {
  const {conv, convID} = action.payload.params
  if (!conv) {
    logger.warn('onChatSetConvRetention: no conv given')
    return false
  }
  const meta = Constants.inboxUIItemToConversationMeta(state, conv, true)
  if (!meta) {
    logger.warn(`onChatSetConvRetention: no meta found for ${convID}`)
    return false
  }
  if (conv) {
    return Chat2Gen.createUpdateConvRetentionPolicy({meta})
  }
  logger.warn('got NotifyChat.ChatSetConvRetention with no attached InboxUIItem. Forcing update.')
  // force to get the new retention policy
  return Chat2Gen.createMetaRequestTrusted({
    conversationIDKeys: [Types.conversationIDToKey(convID)],
    force: true,
    reason: 'setConvRetention',
  })
}

const onChatSetConvSettings = (
  _: TypedState,
  action: EngineGen.Chat1NotifyChatChatSetConvSettingsPayload,
  logger: Saga.SagaLogger
) => {
  const {conv, convID} = action.payload.params
  const conversationIDKey = Types.conversationIDToKey(convID)
  const newRole =
    (conv?.convSettings && conv.convSettings.minWriterRoleInfo && conv.convSettings.minWriterRoleInfo.role) ||
    null
  const role = newRole && TeamsConstants.teamRoleByEnum[newRole]
  const cannotWrite =
    (conv?.convSettings &&
      conv.convSettings.minWriterRoleInfo &&
      conv.convSettings.minWriterRoleInfo.cannotWrite) ||
    false
  logger.info(
    `got new minWriterRole ${role || ''} for convID ${conversationIDKey}, cannotWrite ${cannotWrite}`
  )
  if (role && role !== 'none' && cannotWrite !== undefined) {
    return Chat2Gen.createSaveMinWriterRole({cannotWrite, conversationIDKey, role})
  }
  logger.warn(
    `got NotifyChat.ChatSetConvSettings with no valid minWriterRole for convID ${conversationIDKey}. The local version may be out of date.`
  )
  return false
}

const onChatSetTeamRetention = (
  state: TypedState,
  action: EngineGen.Chat1NotifyChatChatSetTeamRetentionPayload,
  logger: Saga.SagaLogger
) => {
  const {convs} = action.payload.params
  const metas = (convs ?? []).reduce<Array<Types.ConversationMeta>>((l, c) => {
    const meta = Constants.inboxUIItemToConversationMeta(state, c, true)
    if (meta) {
      l.push(meta)
    }
    return l
  }, [])
  if (metas) {
    return Chat2Gen.createUpdateTeamRetentionPolicy({metas})
  }
  // this is a more serious problem, but we don't need to bug the user about it
  logger.error(
    'got NotifyChat.ChatSetTeamRetention with no attached InboxUIItems. The local version may be out of date'
  )
  return false
}

const onChatSubteamRename = (_: TypedState, action: EngineGen.Chat1NotifyChatChatSubteamRenamePayload) => {
  const {convs} = action.payload.params
  const conversationIDKeys = (convs ?? []).map(c => Types.stringToConversationIDKey(c.convID))
  return Chat2Gen.createMetaRequestTrusted({
    conversationIDKeys,
    force: true,
    reason: 'subTeamRename',
  })
}

const onChatChatTLFFinalizePayload = (
  _: TypedState,
  action: EngineGen.Chat1NotifyChatChatTLFFinalizePayload
) => {
  const {convID} = action.payload.params
  return Chat2Gen.createMetaRequestTrusted({
    conversationIDKeys: [Types.conversationIDToKey(convID)],
    reason: 'tlfFinalize',
  })
}

const onChatThreadStale = (
  _: TypedState,
  action: EngineGen.Chat1NotifyChatChatThreadsStalePayload,
  logger: Saga.SagaLogger
) => {
  const {updates} = action.payload.params
  let actions: Array<TypedActions> = []
  Object.keys(RPCChatTypes.StaleUpdateType)
    .filter(k => typeof RPCChatTypes.StaleUpdateType[k] === 'number')
    .forEach(function(key) {
      const conversationIDKeys = (updates || []).reduce<Array<string>>((arr, u) => {
        if (u.updateType === RPCChatTypes.StaleUpdateType[key]) {
          arr.push(Types.conversationIDToKey(u.convID))
        }
        return arr
      }, [])
      // load the inbox instead
      if (key === 'convupdate') {
        logger.info(
          `onChatThreadStale: dispatching inbox unbox actions for ${conversationIDKeys.length} convs of type ${key}`
        )
        actions = actions.concat([
          Chat2Gen.createMetaRequestTrusted({
            conversationIDKeys,
            force: true,
            reason: 'threadStale',
          }),
        ])
      } else if (conversationIDKeys.length > 0) {
        logger.info(
          `onChatThreadStale: dispatching thread reload actions for ${conversationIDKeys.length} convs of type ${key}`
        )
        actions = actions.concat([
          Chat2Gen.createMarkConversationsStale({
            conversationIDKeys,
            updateType: RPCChatTypes.StaleUpdateType[key],
          }),
          Chat2Gen.createMetaRequestTrusted({conversationIDKeys, force: true, reason: 'threadStale'}),
        ])
      }
    })
  return actions
}

const onChatShowManageChannels = (
  _: TypedState,
  action: EngineGen.Chat1ChatUiChatShowManageChannelsPayload
) => {
  const {teamname} = action.payload.params
  return RouteTreeGen.createNavigateAppend({path: [{props: {teamname}, selected: 'chatManageChannels'}]})
}

const onNewChatActivity = (
  state: TypedState,
  action: EngineGen.Chat1NotifyChatNewChatActivityPayload,
  logger: Saga.SagaLogger
) => {
  const {activity} = action.payload.params
  logger.info(`Got new chat activity of type: ${activity.activityType}`)
  let actions: Array<TypedActions> | null = null
  switch (activity.activityType) {
    case RPCChatTypes.ChatActivityType.incomingMessage: {
      const {incomingMessage} = activity
      actions = [
        ...(onIncomingMessage(state, incomingMessage, logger) as any),
        ...(chatActivityToMetasAction(state, incomingMessage) as any),
      ]
      break
    }
    case RPCChatTypes.ChatActivityType.setStatus:
      actions = chatActivityToMetasAction(state, activity.setStatus)
      break
    case RPCChatTypes.ChatActivityType.readMessage:
      actions = chatActivityToMetasAction(state, activity.readMessage)
      break
    case RPCChatTypes.ChatActivityType.newConversation:
      actions = chatActivityToMetasAction(state, activity.newConversation, true)
      break
    case RPCChatTypes.ChatActivityType.failedMessage: {
      const {failedMessage} = activity
      const {outboxRecords} = failedMessage
      if (outboxRecords) {
        actions = [
          ...(onErrorMessage(outboxRecords) as any),
          ...(chatActivityToMetasAction(state, failedMessage) as any),
        ]
      }
      break
    }
    case RPCChatTypes.ChatActivityType.membersUpdate:
      actions = [
        Chat2Gen.createMetaRequestTrusted({
          conversationIDKeys: [Types.conversationIDToKey(activity.membersUpdate.convID)],
          force: true,
          reason: 'membersUpdate',
        }),
      ]
      break
    case RPCChatTypes.ChatActivityType.setAppNotificationSettings:
      {
        const {setAppNotificationSettings} = activity
        actions = [
          Chat2Gen.createNotificationSettingsUpdated({
            conversationIDKey: Types.conversationIDToKey(setAppNotificationSettings.convID),
            settings: setAppNotificationSettings.settings,
          }),
        ]
      }
      break
    case RPCChatTypes.ChatActivityType.expunge: {
      actions = expungeToActions(state, activity.expunge)
      break
    }
    case RPCChatTypes.ChatActivityType.ephemeralPurge:
      actions = ephemeralPurgeToActions(activity.ephemeralPurge)
      break
    case RPCChatTypes.ChatActivityType.reactionUpdate:
      actions = reactionUpdateToActions(activity.reactionUpdate)
      break
    case RPCChatTypes.ChatActivityType.messagesUpdated: {
      actions = messagesUpdatedToActions(state, activity.messagesUpdated)
      break
    }
  }
  return actions
}

const onChatConvUpdate = (state: TypedState, action: EngineGen.Chat1NotifyChatChatConvUpdatePayload) => {
  const {conv} = action.payload.params
  if (conv) {
    const meta = Constants.inboxUIItemToConversationMeta(state, conv)
    if (meta) {
      return [Chat2Gen.createMetasReceived({metas: [meta]})]
    }
  }
  return []
}

const loadThreadMessageTypes = Object.keys(RPCChatTypes.MessageType)
  .filter(k => typeof RPCChatTypes.MessageType[k] === 'number')
  .reduce<Array<number>>((arr, key) => {
    switch (key) {
      case 'none':
      case 'edit': // daemon filters this out for us so we can ignore
      case 'delete':
      case 'attachmentuploaded':
      case 'reaction':
      case 'unfurl':
      case 'tlfname':
        break
      default:
        arr.push(RPCChatTypes.MessageType[key])
        break
    }

    return arr
  }, [])

const reasonToRPCReason = (reason: string): RPCChatTypes.GetThreadReason => {
  switch (reason) {
    case 'extension':
    case 'push':
      return RPCChatTypes.GetThreadReason.push
    case 'foregrounding':
      return RPCChatTypes.GetThreadReason.foreground
    default:
      return RPCChatTypes.GetThreadReason.general
  }
}

type ScrollDirection = 'none' | 'back' | 'forward'

const scrollDirectionToPagination = (sd: ScrollDirection, numberOfMessagesToLoad: number) => {
  const pagination = {
    last: false,
    next: '',
    num: numberOfMessagesToLoad,
    previous: '',
  }
  switch (sd) {
    case 'none':
      break
    case 'back':
      pagination.next = 'deadbeef'
      break
    case 'forward':
      pagination.previous = 'deadbeef'
  }
  return pagination
}

// Load new messages on a thread. We call this when you select a conversation,
// we get a thread-is-stale notification, or when you scroll up and want more
// messages
function* loadMoreMessages(
  state: TypedState,
  action:
    | Chat2Gen.SelectConversationPayload
    | Chat2Gen.JumpToRecentPayload
    | Chat2Gen.LoadOlderMessagesDueToScrollPayload
    | Chat2Gen.LoadNewerMessagesDueToScrollPayload
    | Chat2Gen.LoadMessagesCenteredPayload
    | Chat2Gen.MarkConversationsStalePayload
    | ConfigGen.ChangedFocusPayload,
  logger: Saga.SagaLogger
) {
  // Get the conversationIDKey
  let key: Types.ConversationIDKey | null = null
  let reason: string = ''
  let sd: ScrollDirection = 'none'
  let messageIDControl: RPCChatTypes.MessageIDControl | null = null
  let forceClear = false
  let forceContainsLatestCalc = false
  const centeredMessageIDs: Array<{
    conversationIDKey: Types.ConversationIDKey
    messageID: Types.MessageID
    highlightMode: Types.CenterOrdinalHighlightMode
  }> = []

  switch (action.type) {
    case ConfigGen.changedFocus:
      if (!isMobile || !action.payload.appFocused) {
        return
      }
      key = Constants.getSelectedConversation(state)
      reason = 'foregrounding'
      break
    case Chat2Gen.markConversationsStale:
      key = Constants.getSelectedConversation(state)
      // not mentioned?
      if (action.payload.conversationIDKeys.indexOf(key) === -1) {
        return
      }
      reason = 'got stale'
      break
    case Chat2Gen.selectConversation:
      key = action.payload.conversationIDKey
      reason = action.payload.reason || 'selected'
      break
    case Chat2Gen.loadOlderMessagesDueToScroll:
      key = action.payload.conversationIDKey
      break
    case Chat2Gen.loadNewerMessagesDueToScroll:
      key = action.payload.conversationIDKey
      reason = 'scroll forward'
      break
    case Chat2Gen.loadMessagesCentered:
      key = action.payload.conversationIDKey
      reason = 'centered'
      messageIDControl = {
        mode: RPCChatTypes.MessageIDControlMode.centered,
        num: Constants.numMessagesOnInitialLoad,
        pivot: action.payload.messageID,
      }
      forceClear = true
      forceContainsLatestCalc = true
      centeredMessageIDs.push({
        conversationIDKey: key,
        highlightMode: action.payload.highlightMode,
        messageID: action.payload.messageID,
      })
      break
    case Chat2Gen.jumpToRecent:
      key = action.payload.conversationIDKey
      reason = 'jump to recent'
      forceClear = true
      break
    default:
      ifTSCComplainsAboutThisFunctionYouHaventHandledAllCasesInASwitch(action.type)
  }

  if (!key || !Constants.isValidConversationIDKey(key)) {
    logger.info('bail: no conversationIDKey')
    return
  }

  const conversationIDKey = key

  const conversationID = Types.keyToConversationID(conversationIDKey)
  if (!conversationID) {
    logger.info('bail: invalid conversationIDKey')
    return
  }

  let numberOfMessagesToLoad: number

  const meta = Constants.getMeta(state, conversationIDKey)

  if (meta.membershipType === 'youAreReset' || meta.rekeyers.size > 0) {
    logger.info('bail: we are reset')
    return
  }

  if (action.type === Chat2Gen.loadOlderMessagesDueToScroll) {
    if (!state.chat2.moreToLoadMap.get(conversationIDKey)) {
      logger.info('bail: scrolling back and at the end')
      return
    }
    sd = 'back'
    numberOfMessagesToLoad = Constants.numMessagesOnScrollback
  } else if (action.type === Chat2Gen.loadNewerMessagesDueToScroll) {
    sd = 'forward'
    numberOfMessagesToLoad = Constants.numMessagesOnScrollback
  } else {
    numberOfMessagesToLoad = Constants.numMessagesOnInitialLoad
  }

  logger.info(`calling rpc convo: ${conversationIDKey} num: ${numberOfMessagesToLoad} reason: ${reason}`)

  const loadingKey = Constants.waitingKeyThreadLoad(conversationIDKey)

  let calledClear = false
  const onGotThread = (thread: string) => {
    if (!thread) {
      return
    }

    const uiMessages: RPCChatTypes.UIMessages = JSON.parse(thread)

    const actions: Array<Saga.PutEffect> = []

    let shouldClearOthers = false
    if ((forceClear || sd === 'none') && !calledClear) {
      shouldClearOthers = true
      calledClear = true
    }
    const messages = (uiMessages.messages ?? []).reduce<Array<Types.Message>>((arr, m) => {
      const message = conversationIDKey ? Constants.uiMessageToMessage(state, conversationIDKey, m) : null
      if (message) {
        arr.push(message)
      }
      return arr
    }, [])

    const moreToLoad = uiMessages.pagination ? !uiMessages.pagination.last : true
    actions.push(Saga.put(Chat2Gen.createUpdateMoreToLoad({conversationIDKey, moreToLoad})))

    if (messages.length) {
      actions.push(
        Saga.put(
          Chat2Gen.createMessagesAdd({
            centeredMessageIDs,
            context: {conversationIDKey, type: 'threadLoad'},
            forceContainsLatestCalc,
            messages,
            shouldClearOthers,
          })
        )
      )
    }

    return actions
  }

  const onGotThreadLoadStatus = (status: RPCChatTypes.UIChatThreadStatus) => {
    return [Saga.put(Chat2Gen.createSetThreadLoadStatus({conversationIDKey, status}))]
  }

  const pagination = messageIDControl ? null : scrollDirectionToPagination(sd, numberOfMessagesToLoad)
  try {
    const results: RPCChatTypes.NonblockFetchRes = yield RPCChatTypes.localGetThreadNonblockRpcSaga({
      incomingCallMap: {
        'chat.1.chatUi.chatThreadCached': p => p && onGotThread(p.thread || ''),
        'chat.1.chatUi.chatThreadFull': p => p && onGotThread(p.thread || ''),
        'chat.1.chatUi.chatThreadStatus': s => onGotThreadLoadStatus(s.status),
      },
      params: {
        cbMode: RPCChatTypes.GetThreadNonblockCbMode.incremental,
        conversationID,
        identifyBehavior: RPCTypes.TLFIdentifyBehavior.chatGui,
        pagination,

        pgmode: RPCChatTypes.GetThreadNonblockPgMode.server,
        query: {
          disablePostProcessThread: false,
          disableResolveSupersedes: false,
          enableDeletePlaceholders: true,
          markAsRead: false,
          messageIDControl,
          messageTypes: loadThreadMessageTypes,
        },
        reason: reasonToRPCReason(reason),
      },
      waitingKey: loadingKey,
    })
    yield Saga.put(
      Chat2Gen.createSetConversationOffline({conversationIDKey, offline: results && results.offline})
    )
  } catch (e) {
    logger.warn(e.message)
    // no longer in team
    if (e.code === RPCTypes.StatusCode.scchatnotinteam) {
      yield* maybeKickedFromTeam()
      return
    }
    if (e.code !== RPCTypes.StatusCode.scteamreaderror) {
      // scteamreaderror = user is not in team. they'll see the rekey screen so don't throw for that
      throw e
    }
  }
}

function* maybeKickedFromTeam() {
  yield Saga.put(Chat2Gen.createInboxRefresh({reason: 'maybeKickedFromTeam'}))
  yield Saga.put(Chat2Gen.createNavigateToInbox())
}

function* getUnreadline(
  state: TypedState,
  action: Chat2Gen.SelectConversationPayload,
  logger: Saga.SagaLogger
) {
  // Get the conversationIDKey
  let key: Types.ConversationIDKey | null = null
  switch (action.type) {
    case Chat2Gen.selectConversation:
      key = action.payload.conversationIDKey
      break
    default:
      ifTSCComplainsAboutThisFunctionYouHaventHandledAllCasesInASwitch(action.type)
      key = action.payload.conversationIDKey
  }

  if (!key || !Constants.isValidConversationIDKey(key)) {
    logger.info('Load unreadline bail: no conversationIDKey')
    return
  }

  const conversationIDKey = key
  const convID = Types.keyToConversationID(conversationIDKey)
  if (!convID) {
    logger.info('Load unreadline bail: invalid conversationIDKey')
    return
  }

  const {readMsgID} = state.chat2.metaMap.get(conversationIDKey) ?? Constants.makeConversationMeta()
  try {
    const unreadlineRes = yield RPCChatTypes.localGetUnreadlineRpcPromise({
      convID,
      identifyBehavior: RPCTypes.TLFIdentifyBehavior.chatGui,
      readMsgID: readMsgID < 0 ? 0 : readMsgID,
    })
    const unreadlineID = unreadlineRes.unreadlineID ? unreadlineRes.unreadlineID : 0
    yield Saga.put(
      Chat2Gen.createUpdateUnreadline({
        conversationIDKey,
        messageID: Types.numberToMessageID(unreadlineID),
      })
    )
  } catch (e) {
    if (e.code === RPCTypes.StatusCode.scchatnotinteam) {
      yield* maybeKickedFromTeam()
    }
    // ignore this error in general
  }
}

// Show a desktop notification
function* desktopNotify(
  state: TypedState,
  action: Chat2Gen.DesktopNotificationPayload,
  logger: Saga.SagaLogger
) {
  const {conversationIDKey, author, body} = action.payload
  const meta = Constants.getMeta(state, conversationIDKey)

  if (
    Constants.isUserActivelyLookingAtThisThread(state, conversationIDKey) ||
    meta.isMuted // ignore muted convos
  ) {
    logger.info('not sending notification')
    return
  }

  logger.info('sending chat notification')
  let title = ['small', 'big'].includes(meta.teamType) ? meta.teamname : author
  if (meta.teamType === 'big') {
    title += `#${meta.channelname}`
  }

  const actions = yield Saga.callUntyped(
    () =>
      new Promise(resolve => {
        const onClick = () => {
          resolve(
            Saga.sequentially([
              Saga.put(RouteTreeGen.createSwitchTab({tab: 'tabs.chatTab'})),
              Saga.put(RouteTreeGen.createNavUpToScreen({routeName: 'chatRoot'})),
              Saga.put(
                Chat2Gen.createSelectConversation({
                  conversationIDKey,
                  reason: 'desktopNotification',
                })
              ),
              Saga.put(ConfigGen.createShowMain()),
            ])
          )
        }
        const onClose = () => {
          resolve()
        }
        logger.info('invoking NotifyPopup for chat notification')
        NotifyPopup(title, {body, sound: state.config.notifySound}, -1, author, onClick, onClose)
      })
  )
  if (actions) {
    yield actions
  }
}

// Delete a message. We cancel pending messages
const messageDelete = async (
  state: TypedState,
  action: Chat2Gen.MessageDeletePayload,
  logger: Saga.SagaLogger
) => {
  const {conversationIDKey, ordinal} = action.payload
  const map = state.chat2.messageMap.get(conversationIDKey)
  const message = map?.get(ordinal)
  if (
    !message ||
    (message.type !== 'text' && message.type !== 'attachment' && message.type !== 'requestPayment')
  ) {
    logger.warn('Deleting non-existant or, non-text non-attachment non-requestPayment message')
    logger.debug('Deleting invalid message:', message)
    return false
  }

  const meta = state.chat2.metaMap.get(conversationIDKey)
  if (!meta) {
    logger.warn('Deleting message w/ no meta')
    logger.debug('Deleting message w/ no meta', message)
    return false
  }

  // We have to cancel pending messages
  if (!message.id) {
    if (message.outboxID) {
      await RPCChatTypes.localCancelPostRpcPromise(
        {outboxID: Types.outboxIDToRpcOutboxID(message.outboxID)},
        Constants.waitingKeyCancelPost
      )
      return Chat2Gen.createMessagesWereDeleted({conversationIDKey, ordinals: [message.ordinal]})
    } else {
      logger.warn('Delete of no message id and no outboxid')
    }
  } else {
    await RPCChatTypes.localPostDeleteNonblockRpcPromise(
      {
        clientPrev: 0,
        conversationID: Types.keyToConversationID(conversationIDKey),
        identifyBehavior: RPCTypes.TLFIdentifyBehavior.chatGui,
        outboxID: null,
        supersedes: message.id,
        tlfName: meta.tlfname,
        tlfPublic: false,
      },
      Constants.waitingKeyDeletePost
    )
  }
  return false
}

const clearMessageSetEditing = (_: TypedState, action: Chat2Gen.MessageEditPayload) =>
  Chat2Gen.createMessageSetEditing({
    conversationIDKey: action.payload.conversationIDKey,
    ordinal: null,
  })

function* messageEdit(state: TypedState, action: Chat2Gen.MessageEditPayload, logger: Saga.SagaLogger) {
  const {conversationIDKey, text, ordinal} = action.payload
  const message = Constants.getMessage(state, conversationIDKey, ordinal)
  if (!message) {
    logger.warn("Can't find message to edit", ordinal)
    return
  }

  if (message.type === 'text') {
    // Skip if the content is the same
    if (message.text.stringValue() === text.stringValue()) {
      yield Saga.put(Chat2Gen.createMessageSetEditing({conversationIDKey, ordinal: null}))
      return
    }

    const meta = Constants.getMeta(state, conversationIDKey)
    const tlfName = meta.tlfname
    const clientPrev = Constants.getClientPrev(state, conversationIDKey)
    const outboxID = Constants.generateOutboxID()
    const target = {
      messageID: message.id,
      outboxID: message.outboxID ? Types.outboxIDToRpcOutboxID(message.outboxID) : null,
    }
    let actions: Array<Saga.Effect<any>> = [
      Saga.callUntyped(
        RPCChatTypes.localPostEditNonblockRpcPromise,
        {
          body: text.stringValue(),
          clientPrev,
          conversationID: Types.keyToConversationID(conversationIDKey),
          identifyBehavior: RPCTypes.TLFIdentifyBehavior.chatGui,
          outboxID,
          target,
          tlfName,
          tlfPublic: false,
        },
        Constants.waitingKeyEditPost
      ),
    ]
    if (!message.id) {
      actions = actions.concat(
        Saga.put(Chat2Gen.createPendingMessageWasEdited({conversationIDKey, ordinal, text}))
      )
    }
    yield Saga.sequentially(actions)
  } else {
    logger.warn('Editing non-text message')
  }
}

const messageRetry = (_: TypedState, action: Chat2Gen.MessageRetryPayload) => {
  const {outboxID} = action.payload
  return RPCChatTypes.localRetryPostRpcPromise(
    {outboxID: Types.outboxIDToRpcOutboxID(outboxID)},
    Constants.waitingKeyRetryPost
  )
}

function* loadAttachmentView(state: TypedState, action: Chat2Gen.LoadAttachmentViewPayload) {
  const conversationIDKey = action.payload.conversationIDKey
  const viewType = action.payload.viewType

  const onHit = (hit: RPCChatTypes.MessageTypes['chat.1.chatUi.chatLoadGalleryHit']['inParam']) => {
    const message = Constants.uiMessageToMessage(state, conversationIDKey, hit.message)
    return message
      ? Saga.put(Chat2Gen.createAddAttachmentViewMessage({conversationIDKey, message, viewType}))
      : []
  }
  try {
    const res = yield RPCChatTypes.localLoadGalleryRpcSaga({
      incomingCallMap: {'chat.1.chatUi.chatLoadGalleryHit': onHit},
      params: {
        convID: Types.keyToConversationID(conversationIDKey),
        fromMsgID: action.payload.fromMsgID,
        num: 50,
        typ: viewType,
      },
    })
    yield Saga.put(
      Chat2Gen.createSetAttachmentViewStatus({conversationIDKey, last: res.last, status: 'success', viewType})
    )
  } catch (e) {
    logger.error('failed to load attachment view: ' + e.message)
    yield Saga.put(Chat2Gen.createSetAttachmentViewStatus({conversationIDKey, status: 'error', viewType}))
  }
}

const onToggleThreadSearch = (state: TypedState, action: Chat2Gen.ToggleThreadSearchPayload) => {
  const visible = Constants.getThreadSearchInfo(state, action.payload.conversationIDKey).visible
  return visible ? [] : RPCChatTypes.localCancelActiveSearchRpcPromise()
}

const hideThreadSearch = (state: TypedState, action: Chat2Gen.SelectConversationPayload) => {
  const visible = Constants.getThreadSearchInfo(state, action.payload.conversationIDKey).visible
  return visible
    ? Chat2Gen.createToggleThreadSearch({conversationIDKey: action.payload.conversationIDKey})
    : []
}

function* threadSearch(state: TypedState, action: Chat2Gen.ThreadSearchPayload, logger: Saga.SagaLogger) {
  const {conversationIDKey, query} = action.payload
  const onHit = (hit: RPCChatTypes.MessageTypes['chat.1.chatUi.chatSearchHit']['inParam']) => {
    const message = Constants.uiMessageToMessage(state, conversationIDKey, hit.searchHit.hitMessage)
    return message
      ? Saga.put(Chat2Gen.createThreadSearchResults({clear: false, conversationIDKey, messages: [message]}))
      : []
  }
  const onInboxHit = (resp: RPCChatTypes.MessageTypes['chat.1.chatUi.chatSearchInboxHit']['inParam']) => {
    const messages = (resp.searchHit.hits || []).reduce<Array<Types.Message>>((l, h) => {
      const uiMsg = Constants.uiMessageToMessage(state, conversationIDKey, h.hitMessage)
      if (uiMsg) {
        l.push(uiMsg)
      }
      return l
    }, [])
    return messages.length > 0
      ? Saga.put(Chat2Gen.createThreadSearchResults({clear: true, conversationIDKey, messages}))
      : []
  }
  const onDone = () => {
    return Saga.put(Chat2Gen.createSetThreadSearchStatus({conversationIDKey, status: 'done'}))
  }
  const onStart = () => {
    return Saga.put(Chat2Gen.createSetThreadSearchStatus({conversationIDKey, status: 'inprogress'}))
  }
  try {
    yield RPCChatTypes.localSearchInboxRpcSaga({
      incomingCallMap: {
        'chat.1.chatUi.chatSearchDone': onDone,
        'chat.1.chatUi.chatSearchHit': onHit,
        'chat.1.chatUi.chatSearchInboxDone': onDone,
        'chat.1.chatUi.chatSearchInboxHit': onInboxHit,
        'chat.1.chatUi.chatSearchInboxStart': onStart,
      },
      params: {
        identifyBehavior: RPCTypes.TLFIdentifyBehavior.chatGui,
        namesOnly: false,
        opts: {
          afterContext: 0,
          beforeContext: 0,
          convID: Types.keyToConversationID(conversationIDKey),
          isRegex: false,
          matchMentions: false,
          maxConvsHit: 0,
          maxConvsSearched: 0,
          maxHits: 1000,
          maxMessages: -1,
          maxNameConvs: 0,
          reindexMode: RPCChatTypes.ReIndexingMode.postsearchSync,
          sentAfter: 0,
          sentBefore: 0,
          sentBy: '',
          sentTo: '',
        },
        query: query.stringValue(),
      },
    })
  } catch (e) {
    logger.error('search failed: ' + e.message)
    yield Saga.put(Chat2Gen.createSetThreadSearchStatus({conversationIDKey, status: 'done'}))
  }
}

const onInboxSearchSelect = (state: TypedState, action: Chat2Gen.InboxSearchSelectPayload) => {
  const {inboxSearch} = state.chat2
  if (!inboxSearch) {
    return
  }
  const selected = Constants.getInboxSearchSelected(inboxSearch)
  let {conversationIDKey, query} = action.payload
  if (!conversationIDKey) {
    conversationIDKey = selected?.conversationIDKey
  }

  if (!conversationIDKey) {
    return
  }
  if (!query) {
    query = selected?.query
  }
  const actions: Array<TypedActions> = [
    Chat2Gen.createSelectConversation({conversationIDKey, reason: 'inboxSearch'}),
  ]
  if (query) {
    actions.push(Chat2Gen.createSetThreadSearchQuery({conversationIDKey, query}))
    actions.push(Chat2Gen.createToggleThreadSearch({conversationIDKey}))
    actions.push(Chat2Gen.createThreadSearch({conversationIDKey, query}))
  } else {
    actions.push(Chat2Gen.createToggleInboxSearch({enabled: false}))
  }
  return actions
}

const onToggleInboxSearch = (state: TypedState) => {
  const {inboxSearch} = state.chat2
  if (!inboxSearch) {
    return RPCChatTypes.localCancelActiveInboxSearchRpcPromise()
  }
  return inboxSearch.nameStatus === 'initial' ? Chat2Gen.createInboxSearch({query: new HiddenString('')}) : []
}

const onInboxSearchTextResult = (state: TypedState, action: Chat2Gen.InboxSearchTextResultPayload) =>
  !state.chat2.metaMap.get(action.payload.result.conversationIDKey)
    ? Chat2Gen.createMetaRequestTrusted({
        conversationIDKeys: [action.payload.result.conversationIDKey],
        force: true,
        reason: 'inboxSearchResults',
      })
    : undefined

const onInboxSearchNameResults = (state: TypedState, action: Chat2Gen.InboxSearchNameResultsPayload) => {
  const missingMetas = action.payload.results.reduce<Array<Types.ConversationIDKey>>((arr, r) => {
    if (!state.chat2.metaMap.get(r.conversationIDKey)) {
      arr.push(r.conversationIDKey)
    }
    return arr
  }, [])
  if (missingMetas.length > 0) {
    return Chat2Gen.createMetaRequestTrusted({
      conversationIDKeys: missingMetas,
      force: true,
      reason: 'inboxSearchResults',
    })
  }
  return false
}

const maybeCancelInboxSearchOnFocusChanged = (state: TypedState, action: ConfigGen.MobileAppStatePayload) => {
  const {inboxSearch} = state.chat2
  if (action.payload.nextAppState === 'background' && inboxSearch) {
    return Chat2Gen.createToggleInboxSearch({enabled: false})
  }
  return false
}

function* inboxSearch(_: TypedState, action: Chat2Gen.InboxSearchPayload, logger: Saga.SagaLogger) {
  const {query} = action.payload
  const teamType = (t: RPCChatTypes.TeamType) => (t === RPCChatTypes.TeamType.complex ? 'big' : 'small')
  const onConvHits = (resp: RPCChatTypes.MessageTypes['chat.1.chatUi.chatSearchConvHits']['inParam']) => {
    return Saga.put(
      Chat2Gen.createInboxSearchNameResults({
        results: (resp.hits.hits || []).reduce<Array<Types.InboxSearchConvHit>>((arr, h) => {
          arr.push({
            conversationIDKey: Types.stringToConversationIDKey(h.convID),
            name: h.name,
            teamType: teamType(h.teamType),
          })
          return arr
        }, []),
        unread: resp.hits.unreadMatches,
      })
    )
  }
  const onTextHit = (resp: RPCChatTypes.MessageTypes['chat.1.chatUi.chatSearchInboxHit']['inParam']) => {
    const conversationIDKey = Types.conversationIDToKey(resp.searchHit.convID)
    return Saga.put(
      Chat2Gen.createInboxSearchTextResult({
        result: {
          conversationIDKey,
          name: resp.searchHit.convName,
          numHits: (resp.searchHit.hits || []).length,
          query: resp.searchHit.query,
          teamType: teamType(resp.searchHit.teamType),
          time: resp.searchHit.time,
        },
      })
    )
  }
  const onStart = () => Saga.put(Chat2Gen.createInboxSearchStarted())
  const onDone = () => Saga.put(Chat2Gen.createInboxSearchSetTextStatus({status: 'success'}))

  const onIndexStatus = (resp: RPCChatTypes.MessageTypes['chat.1.chatUi.chatSearchIndexStatus']['inParam']) =>
    Saga.put(Chat2Gen.createInboxSearchSetIndexPercent({percent: resp.status.percentIndexed}))

  try {
    yield RPCChatTypes.localSearchInboxRpcSaga({
      incomingCallMap: {
        'chat.1.chatUi.chatSearchConvHits': onConvHits,
        'chat.1.chatUi.chatSearchInboxDone': onDone,
        'chat.1.chatUi.chatSearchInboxHit': onTextHit,
        'chat.1.chatUi.chatSearchInboxStart': onStart,
        'chat.1.chatUi.chatSearchIndexStatus': onIndexStatus,
      },
      params: {
        identifyBehavior: RPCTypes.TLFIdentifyBehavior.chatGui,
        namesOnly: false,
        opts: {
          afterContext: 0,
          beforeContext: 0,
          isRegex: false,
          matchMentions: false,
          maxConvsHit: Constants.inboxSearchMaxTextResults,
          maxConvsSearched: 0,
          maxHits: Constants.inboxSearchMaxTextMessages,
          maxMessages: -1,
          maxNameConvs:
            query.stringValue().length > 0
              ? Constants.inboxSearchMaxNameResults
              : Constants.inboxSearchMaxUnreadNameResults,
          reindexMode: RPCChatTypes.ReIndexingMode.postsearchSync,
          sentAfter: 0,
          sentBefore: 0,
          sentBy: '',
          sentTo: '',
        },
        query: query.stringValue(),
      },
    })
  } catch (e) {
    if (!(e instanceof RPCError && e.code === RPCTypes.StatusCode.sccanceled)) {
      logger.error('search failed: ' + e.message)
      yield Saga.put(Chat2Gen.createInboxSearchSetTextStatus({status: 'error'}))
    }
  }
}

const onReplyJump = (_: TypedState, action: Chat2Gen.ReplyJumpPayload) => {
  return Chat2Gen.createLoadMessagesCentered({
    conversationIDKey: action.payload.conversationIDKey,
    highlightMode: 'flash',
    messageID: action.payload.messageID,
  })
}

function* messageSend(state: TypedState, action: Chat2Gen.MessageSendPayload, logger: Saga.SagaLogger) {
  const {conversationIDKey, text} = action.payload

  const meta = Constants.getMeta(state, conversationIDKey)
  const tlfName = meta.tlfname
  const clientPrev = Constants.getClientPrev(state, conversationIDKey)
  const replyTo = action.payload.replyTo

  // disable sending exploding messages if flag is false
  const ephemeralLifetime = Constants.getConversationExplodingMode(state, conversationIDKey)
  const ephemeralData = ephemeralLifetime !== 0 ? {ephemeralLifetime} : {}
  const confirmRouteName = 'chatPaymentsConfirm'
  const onShowConfirm = () => [
    Saga.put(Chat2Gen.createClearPaymentConfirmInfo()),
    Saga.put(
      RouteTreeGen.createNavigateAppend({
        path: [confirmRouteName],
      })
    ),
  ]
  const onHideConfirm = ({canceled}) =>
    Saga.callUntyped(function*() {
      const visibleScreen = Router2Constants.getVisibleScreen()
      if (visibleScreen && visibleScreen.routeName === confirmRouteName) {
        yield Saga.put(RouteTreeGen.createClearModals())
      }
      if (canceled) {
        yield Saga.put(Chat2Gen.createSetUnsentText({conversationIDKey, text}))
      }
    })
  const onDataConfirm = (
    {summary}: RPCChatTypes.MessageTypes['chat.1.chatUi.chatStellarDataConfirm']['inParam'],
    response: StellarConfirmWindowResponse
  ) => {
    storeStellarConfirmWindowResponse(false, response)
    return Saga.put(Chat2Gen.createSetPaymentConfirmInfo({summary}))
  }
  const onDataError = (
    {error}: RPCChatTypes.MessageTypes['chat.1.chatUi.chatStellarDataError']['inParam'],
    response: StellarConfirmWindowResponse
  ) => {
    storeStellarConfirmWindowResponse(false, response)
    return Saga.put(Chat2Gen.createSetPaymentConfirmInfo({error}))
  }

  try {
    yield RPCChatTypes.localPostTextNonblockRpcSaga({
      customResponseIncomingCallMap: {
        'chat.1.chatUi.chatStellarDataConfirm': onDataConfirm,
        'chat.1.chatUi.chatStellarDataError': onDataError,
      },
      incomingCallMap: {
        'chat.1.chatUi.chatStellarDone': onHideConfirm,
        'chat.1.chatUi.chatStellarShowConfirm': onShowConfirm,
      },
      params: {
        ...ephemeralData,
        body: text.stringValue(),
        clientPrev,
        conversationID: Types.keyToConversationID(conversationIDKey),
        identifyBehavior: RPCTypes.TLFIdentifyBehavior.chatGui,
        outboxID: null,
        replyTo,
        tlfName,
        tlfPublic: false,
      },
      waitingKey: Constants.waitingKeyPost,
    })
    logger.info('success')
  } catch (e) {
    logger.info('error')
  }

  // If there are block buttons on this conversation, clear them.
  if (state.chat2.blockButtonsMap.has(meta.teamID)) {
    yield Saga.put(Chat2Gen.createDismissBlockButtons({teamID: meta.teamID}))
  }

  // Do some logging to track down the root cause of a bug causing
  // messages to not send. Do this after creating the objects above to
  // narrow down the places where the action can possibly stop.
  logger.info('non-empty text?', text.stringValue().length > 0)
}
const messageSendByUsernames = async (
  state: TypedState,
  action: Chat2Gen.MessageSendByUsernamesPayload,
  logger: Saga.SagaLogger
) => {
  const tlfName = `${state.config.username},${action.payload.usernames}`
  try {
    const result = await RPCChatTypes.localNewConversationLocalRpcPromise(
      {
        identifyBehavior: RPCTypes.TLFIdentifyBehavior.chatGui,
        membersType: RPCChatTypes.ConversationMembersType.impteamnative,
        tlfName,
        tlfVisibility: RPCTypes.TLFVisibility.private,
        topicType: RPCChatTypes.TopicType.chat,
      },
      action.payload.waitingKey
    )
    await RPCChatTypes.localPostTextNonblockRpcPromise(
      {
        body: action.payload.text.stringValue(),
        clientPrev: Constants.getClientPrev(state, Types.conversationIDToKey(result.conv.info.id)),
        conversationID: result.conv.info.id,
        identifyBehavior: RPCTypes.TLFIdentifyBehavior.chatGui,
        outboxID: null,
        tlfName,
        tlfPublic: false,
      },
      action.payload.waitingKey
    )

    // If there are block buttons on this conversation, clear them.
    if (state.chat2.blockButtonsMap.has(result.conv.info.triple.tlfid.toString('hex'))) {
      return Chat2Gen.createDismissBlockButtons({teamID: result.conv.info.triple.tlfid.toString('hex')})
    }
  } catch (e) {
    logger.warn('Could not send in messageSendByUsernames', e)
  }
  return []
}

type StellarConfirmWindowResponse = {result: (b: boolean) => void}
let _stellarConfirmWindowResponse: StellarConfirmWindowResponse | null = null

function storeStellarConfirmWindowResponse(accept: boolean, response: StellarConfirmWindowResponse | null) {
  _stellarConfirmWindowResponse && _stellarConfirmWindowResponse.result(accept)
  _stellarConfirmWindowResponse = response
}

const confirmScreenResponse = (_: TypedState, action: Chat2Gen.ConfirmScreenResponsePayload) => {
  storeStellarConfirmWindowResponse(action.payload.accept, null)
}

// We always make adhoc convos and never preview it
const previewConversationPersonMakesAConversation = (
  _: TypedState,
  action: Chat2Gen.PreviewConversationPayload
) => {
  const {participants, teamname} = action.payload
  return (
    !teamname &&
    participants && [
      Chat2Gen.createSelectConversation({
        conversationIDKey: Constants.pendingWaitingConversationIDKey,
        reason: 'justCreated',
      }),
      Chat2Gen.createCreateConversation({participants}),
    ]
  )
}

// We preview channels
const previewConversationTeam = async (state: TypedState, action: Chat2Gen.PreviewConversationPayload) => {
  const {conversationIDKey, teamname, reason} = action.payload
  if (conversationIDKey) {
    if (reason === 'messageLink' || reason === 'teamMention') {
      // Add preview channel to inbox
      await RPCChatTypes.localPreviewConversationByIDLocalRpcPromise({
        convID: Types.keyToConversationID(conversationIDKey),
      })
      return Chat2Gen.createSelectConversation({conversationIDKey, reason: 'previewResolved'})
    }

    return Chat2Gen.createSelectConversation({conversationIDKey, reason: 'previewResolved'})
  }

  if (!teamname) {
    return false
  }

  const channelname = action.payload.channelname || 'general'

  try {
    const results = await RPCChatTypes.localFindConversationsLocalRpcPromise({
      identifyBehavior: RPCTypes.TLFIdentifyBehavior.chatGui,
      membersType: RPCChatTypes.ConversationMembersType.team,
      oneChatPerTLF: true,
      tlfName: teamname,
      topicName: channelname,
      topicType: RPCChatTypes.TopicType.chat,
      visibility: RPCTypes.TLFVisibility.private,
    })
    const resultMetas = (results.uiConversations || [])
      .map(row => Constants.inboxUIItemToConversationMeta(state, row))
      .filter(Boolean)

    const first = resultMetas[0]
    if (!first) {
      if (action.payload.reason === 'appLink') {
        return [
          DeeplinksGen.createSetKeybaseLinkError({
            error:
              "We couldn't find this team chat channel. Please check that you're a member of the team and the channel exists.",
          }),
          RouteTreeGen.createNavigateAppend({
            path: [{props: {errorSource: 'app'}, selected: 'keybaseLinkError'}],
          }),
        ]
      } else {
        return []
      }
    }

    const conversationIDKey = first.conversationIDKey
    const results2 = await RPCChatTypes.localPreviewConversationByIDLocalRpcPromise({
      convID: Types.keyToConversationID(conversationIDKey),
    })
    const actions: Array<TypedActions> = []
    const meta = Constants.inboxUIItemToConversationMeta(state, results2.conv)
    if (meta) {
      actions.push(Chat2Gen.createMetasReceived({metas: [meta]}))
    }
    actions.push(
      Chat2Gen.createSelectConversation({
        conversationIDKey,
        reason: 'previewResolved',
      })
    )
    return actions
  } catch (err) {
    if (err.code === RPCTypes.StatusCode.scteamnotfound && reason === 'appLink') {
      return [
        DeeplinksGen.createSetKeybaseLinkError({
          error:
            "We couldn't find this team. Please check that you're a member of the team and the channel exists.",
        }),
        RouteTreeGen.createNavigateAppend({
          path: [{props: {errorSource: 'app'}, selected: 'keybaseLinkError'}],
        }),
      ]
    } else {
      throw err
    }
  }
}

const startupInboxLoad = (state: TypedState) =>
  !!state.config.username && Chat2Gen.createInboxRefresh({reason: 'bootstrap'})

const startupUserReacjisLoad = (_: TypedState, action: ConfigGen.BootstrapStatusLoadedPayload) =>
  Chat2Gen.createUpdateUserReacjis({userReacjis: action.payload.userReacjis})

// onUpdateUserReacjis hooks `userReacjis`, frequently used reactions
// recorded by the service, into the emoji-mart library. Handler spec is
// documented at
// https://github.com/missive/emoji-mart/tree/7c2e2a840bdd48c3c9935dac4208115cbcf6006d#storage
const onUpdateUserReacjis = (state: TypedState) => {
  if (isMobile) {
    return
  }
  const userReacjis = state.chat2.userReacjis
  // emoji-mart expects a frequency map so we convert the sorted list from the
  // service into a frequency map that will appease the lib.
  let i = 0
  let reacjis = {}
  userReacjis.topReacjis.forEach(el => {
    i++
    reacjis[el] = userReacjis.topReacjis.length - i
  })

  const {store} = require('emoji-mart')
  store.setHandlers({
    getter: key => {
      switch (key) {
        case 'frequently':
          return reacjis
        case 'last':
          return reacjis[0]
        case 'skin':
          return userReacjis.skinTone
      }
    },
  })
}

const openFolder = (state: TypedState, action: Chat2Gen.OpenFolderPayload) => {
  const meta = Constants.getMeta(state, action.payload.conversationIDKey)
  const path = FsTypes.stringToPath(
    meta.teamType !== 'adhoc' ? teamFolder(meta.teamname) : privateFolderWithUsers(meta.participants)
  )
  return FsConstants.makeActionForOpenPathInFilesTab(path)
}

function* downloadAttachment(downloadToCache: boolean, message: Types.Message) {
  try {
    const conversationIDKey = message.conversationIDKey
    let lastRatioSent = -1 // force the first update to show no matter what
    const onDownloadProgress = ({bytesComplete, bytesTotal}) => {
      const ratio = bytesComplete / bytesTotal
      // Don't spam ourselves with updates
      if (ratio - lastRatioSent > 0.05) {
        lastRatioSent = ratio
        return Saga.put(
          Chat2Gen.createAttachmentLoading({conversationIDKey, isPreview: false, message, ratio})
        )
      }
      return false
    }

    const rpcRes: RPCChatTypes.DownloadFileAttachmentLocalRes = yield RPCChatTypes.localDownloadFileAttachmentLocalRpcSaga(
      {
        incomingCallMap: {
          'chat.1.chatUi.chatAttachmentDownloadDone': () => {},
          'chat.1.chatUi.chatAttachmentDownloadProgress': onDownloadProgress,
          'chat.1.chatUi.chatAttachmentDownloadStart': () => {},
        },
        params: {
          conversationID: Types.keyToConversationID(conversationIDKey),
          downloadToCache,
          identifyBehavior: RPCTypes.TLFIdentifyBehavior.chatGui,
          messageID: message.id,
          preview: false,
        },
      }
    )
    yield Saga.put(Chat2Gen.createAttachmentDownloaded({message, path: rpcRes.filePath}))
    return rpcRes.filePath
  } catch (e) {
    logger.error(`downloadAttachment error: ${e.message}`)
    yield Saga.put(
      Chat2Gen.createAttachmentDownloaded({error: e.message || 'Error downloading attachment', message})
    )
    return false
  }
}

// Download an attachment to your device
function* attachmentDownload(
  _: TypedState,
  action: Chat2Gen.AttachmentDownloadPayload,
  logger: Saga.SagaLogger
) {
  const {message} = action.payload

  if (message.type !== 'attachment') {
    throw new Error('Trying to download missing / incorrect message?')
  }

  // already downloaded?
  if (message.downloadPath) {
    logger.warn('Attachment already downloaded')
    return
  }

  yield Saga.callUntyped(downloadAttachment, false, message)
}

function* attachmentFullscreenNext(state: TypedState, action: Chat2Gen.AttachmentFullscreenNextPayload) {
  const {conversationIDKey, messageID, backInTime} = action.payload
  const blankMessage = Constants.makeMessageAttachment({})
  if (conversationIDKey === blankMessage.conversationIDKey) {
    return
  }
  const currentSelection = state.chat2.attachmentFullscreenSelection
  const currentFullscreen = currentSelection ? currentSelection.message : blankMessage
  yield Saga.put(Chat2Gen.createAttachmentFullscreenSelection({autoPlay: false, message: blankMessage}))
  const nextAttachmentRes: Saga.RPCPromiseType<typeof RPCChatTypes.localGetNextAttachmentMessageLocalRpcPromise> = yield RPCChatTypes.localGetNextAttachmentMessageLocalRpcPromise(
    {
      assetTypes: [RPCChatTypes.AssetMetadataType.image, RPCChatTypes.AssetMetadataType.video],
      backInTime,
      convID: Types.keyToConversationID(conversationIDKey),
      identifyBehavior: RPCTypes.TLFIdentifyBehavior.chatGui,
      messageID,
    }
  )

  let nextMsg = currentFullscreen
  if (nextAttachmentRes.message) {
    const uiMsg = Constants.uiMessageToMessage(state, conversationIDKey, nextAttachmentRes.message)
    if (uiMsg) {
      nextMsg = uiMsg
    }
  }
  yield Saga.put(Chat2Gen.createAttachmentFullscreenSelection({autoPlay: false, message: nextMsg}))
}

const attachmentPreviewSelect = (_: TypedState, action: Chat2Gen.AttachmentPreviewSelectPayload) => {
  const message = action.payload.message
  return [
    Chat2Gen.createAttachmentFullscreenSelection({autoPlay: true, message}),
    RouteTreeGen.createNavigateAppend({
      path: [
        {
          props: {},
          selected: 'chatAttachmentFullscreen',
        },
      ],
    }),
  ]
}

// Handle an image pasted into a conversation
const attachmentPasted = async (_: TypedState, action: Chat2Gen.AttachmentPastedPayload) => {
  const {conversationIDKey, data} = action.payload
  const outboxID = Constants.generateOutboxID()
  const path = await RPCChatTypes.localMakeUploadTempFileRpcPromise({data, filename: 'paste.png', outboxID})

  const pathAndOutboxIDs = [{outboxID, path}]
  return RouteTreeGen.createNavigateAppend({
    path: [{props: {conversationIDKey, pathAndOutboxIDs}, selected: 'chatAttachmentGetTitles'}],
  })
}

const cancelAudioFromDeselect = (state: TypedState) =>
  Chat2Gen.createStopAudioRecording({
    conversationIDKey: state.chat2.selectedConversation,
    stopType: Types.AudioStopType.CANCEL,
  })

const sendAudioRecording = async (
  state: TypedState,
  action: Chat2Gen.SendAudioRecordingPayload,
  logger: Saga.SagaLogger
) => {
  // sit here for 400ms for animations
  if (!action.payload.fromStaged) {
    await Saga.delay(400)
  }
  const {conversationIDKey, info} = action.payload
  const audioRecording = info
  const clientPrev = Constants.getClientPrev(state, conversationIDKey)
  const ephemeralLifetime = Constants.getConversationExplodingMode(state, conversationIDKey)
  const meta = state.chat2.metaMap.get(conversationIDKey)
  if (!meta) {
    logger.warn('sendAudioRecording: no meta for send')
    return
  }

  let callerPreview: RPCChatTypes.MakePreviewRes | undefined
  if (audioRecording.amps) {
    const duration = Constants.audioRecordingDuration(audioRecording)
    callerPreview = await RPCChatTypes.localMakeAudioPreviewRpcPromise({
      amps: audioRecording.amps.getBucketedAmps(duration),
      duration,
    })
  }
  const ephemeralData = ephemeralLifetime !== 0 ? {ephemeralLifetime} : {}
  try {
    await RPCChatTypes.localPostFileAttachmentLocalNonblockRpcPromise({
      arg: {
        ...ephemeralData,
        callerPreview,
        conversationID: Types.keyToConversationID(conversationIDKey),
        filename: audioRecording.path,
        identifyBehavior: RPCTypes.TLFIdentifyBehavior.chatGui,
        metadata: Buffer.from([]),
        outboxID: audioRecording.outboxID,
        title: '',
        tlfName: meta.tlfname,
        visibility: RPCTypes.TLFVisibility.private,
      },
      clientPrev,
    })
  } catch (e) {
    logger.warn('sendAudioRecording: failed to send attachment: ' + JSON.stringify(e))
  }
}

// Upload an attachment
function* attachmentsUpload(
  state: TypedState,
  action: Chat2Gen.AttachmentsUploadPayload,
  logger: Saga.SagaLogger
) {
  const {conversationIDKey, paths, titles} = action.payload
  const meta = state.chat2.metaMap.get(conversationIDKey)
  if (!meta) {
    logger.warn('Missing meta for attachment upload', conversationIDKey)
    return
  }
  const clientPrev = Constants.getClientPrev(state, conversationIDKey)
  // disable sending exploding messages if flag is false
  const ephemeralLifetime = Constants.getConversationExplodingMode(state, conversationIDKey)
  const ephemeralData = ephemeralLifetime !== 0 ? {ephemeralLifetime} : {}
  const outboxIDs = paths.reduce<Array<Buffer>>((obids, p) => {
    obids.push(p.outboxID ? p.outboxID : Constants.generateOutboxID())
    return obids
  }, [])
  yield Saga.sequentially(
    paths.map((p, i) =>
      RPCChatTypes.localPostFileAttachmentLocalNonblockRpcPromise({
        arg: {
          ...ephemeralData,
          conversationID: Types.keyToConversationID(conversationIDKey),
          filename: p.path,
          identifyBehavior: RPCTypes.TLFIdentifyBehavior.chatGui,
          metadata: Buffer.from([]),
          outboxID: outboxIDs[i],
          title: titles[i],
          tlfName: meta.tlfname,
          visibility: RPCTypes.TLFVisibility.private,
        },
        clientPrev,
      })
    )
  )
}

// Tell service we're typing
const sendTyping = (_: TypedState, action: Chat2Gen.SendTypingPayload) => {
  const {conversationIDKey, typing} = action.payload
  return RPCChatTypes.localUpdateTypingRpcPromise({
    conversationID: Types.keyToConversationID(conversationIDKey),
    typing,
  })
}

// Implicit teams w/ reset users we can invite them back in or chat w/o them
const resetChatWithoutThem = (state: TypedState, action: Chat2Gen.ResetChatWithoutThemPayload) => {
  const {conversationIDKey} = action.payload
  const meta = Constants.getMeta(state, conversationIDKey)
  // remove all bad people
  const goodParticipants = new Set(meta.participants)
  meta.resetParticipants.forEach(r => goodParticipants.delete(r))
  return Chat2Gen.createPreviewConversation({
    participants: [...goodParticipants],
    reason: 'resetChatWithoutThem',
  })
}

// let them back in after they reset
const resetLetThemIn = (_: TypedState, action: Chat2Gen.ResetLetThemInPayload) =>
  RPCChatTypes.localAddTeamMemberAfterResetRpcPromise({
    convID: Types.keyToConversationID(action.payload.conversationIDKey),
    username: action.payload.username,
  })

const markThreadAsRead = async (
  state: TypedState,
  action:
    | Chat2Gen.MessagesAddPayload
    | Chat2Gen.UpdateUnreadlinePayload
    | Chat2Gen.MarkInitiallyLoadedThreadAsReadPayload
    | Chat2Gen.UpdateReactionsPayload
    | ConfigGen.ChangedFocusPayload
    | ConfigGen.ChangedActivePayload
    | Chat2Gen.TabSelectedPayload,
  logger: Saga.SagaLogger
) => {
  if (!state.config.loggedIn) {
    logger.info('bail on not logged in')
    return
  }
  const conversationIDKey = Constants.getSelectedConversation(state)

  if (!Constants.isValidConversationIDKey(conversationIDKey)) {
    logger.info('bail on no selected conversation')
    return
  }

  const meta = state.chat2.metaMap.get(conversationIDKey)

  if (action.type === Chat2Gen.markInitiallyLoadedThreadAsRead) {
    if (action.payload.conversationIDKey !== conversationIDKey) {
      logger.info('bail on not looking at this thread anymore?')
      return
    }
  }

  if (!Constants.isUserActivelyLookingAtThisThread(state, conversationIDKey)) {
    logger.info('bail on not looking at this thread')
    return
  }

  // Check to see if we do not have the latest message, and don't mark anything as read in that case
  // If we have no information at all, then just mark as read
  if (
    !state.chat2.containsLatestMessageMap.has(conversationIDKey) ||
    !state.chat2.containsLatestMessageMap.get(conversationIDKey)
  ) {
    logger.info('bail on not containing latest message')
    return
  }

  let message: Types.Message | undefined
  const mmap = state.chat2.messageMap.get(conversationIDKey)
  if (mmap) {
    const ordinals = Constants.getMessageOrdinals(state, conversationIDKey)
    const ordinal = [...ordinals].reverse().find(o => {
      const m = mmap.get(o)
      return m ? !!m.id : false
    })
    message = ordinal ? mmap.get(ordinal) : undefined
  }

  let readMsgID: number | null = null
  if (meta) {
    readMsgID = message ? (message.id > meta.maxMsgID ? message.id : meta.maxMsgID) : meta.maxMsgID
  }
  logger.info(`marking read messages ${conversationIDKey} ${readMsgID}`)
  await RPCChatTypes.localMarkAsReadLocalRpcPromise({
    conversationID: Types.keyToConversationID(conversationIDKey),
    msgID: readMsgID,
  })
}

// Delete a message and any older
const deleteMessageHistory = async (
  state: TypedState,
  action: Chat2Gen.MessageDeleteHistoryPayload,
  logger: Saga.SagaLogger
) => {
  const {conversationIDKey} = action.payload
  const meta = Constants.getMeta(state, conversationIDKey)

  if (!meta.tlfname) {
    logger.warn('Deleting message history for non-existent TLF:')
    return
  }

  await RPCChatTypes.localPostDeleteHistoryByAgeRpcPromise({
    age: 0,
    conversationID: Types.keyToConversationID(conversationIDKey),
    identifyBehavior: RPCTypes.TLFIdentifyBehavior.chatGui,
    tlfName: meta.tlfname,
    tlfPublic: false,
  })
}

// Get the full channel names/descs for a team if we don't already have them.
function* loadChannelInfos(state: TypedState, action: Chat2Gen.SelectConversationPayload) {
  const {conversationIDKey} = action.payload
  const meta = Constants.getMeta(state, conversationIDKey)
  const teamname = meta.teamname
  if (!teamname) {
    return
  }
  if (!TeamsConstants.hasChannelInfos(state, teamname)) {
    yield Saga.delay(4000)
    yield Saga.put(TeamsGen.createGetChannels({teamname}))
  }
}

const clearModalsFromConvEvent = () => {
  return RouteTreeGen.createClearModals()
}

// Helpers to nav you to the right place
const navigateToInbox = (
  _: TypedState,
  action:
    | Chat2Gen.NavigateToInboxPayload
    | Chat2Gen.LeaveConversationPayload
    | TeamsGen.LeftTeamPayload
    | TeamsGen.DeleteChannelConfirmedPayload
) => {
  if (action.type === Chat2Gen.leaveConversation && action.payload.dontNavigateToInbox) {
    return
  }
  return RouteTreeGen.createNavUpToScreen({routeName: Tabs.chatTab})
}

// Unchecked version of Chat2Gen.createNavigateToThread() --
// Saga.put() this if you want to select the pending conversation
// (which doesn't count as valid).
//
const navigateToThreadRoute = (conversationIDKey: Types.ConversationIDKey, fromKey?: string) => {
  let replace = false

  const visible = Router2Constants.getVisibleScreen()

  if (!isMobile && visible && visible.routeName === 'chatRoot') {
    // Don't append; we don't want to increase the size of the stack on desktop
    return
  }

  // looking at the pending screen?
  if (
    visible?.routeName === 'chatConversation' &&
    (visible.params?.conversationIDKey === Constants.pendingWaitingConversationIDKey ||
      visible.params?.conversationIDKey === Constants.pendingErrorConversationIDKey)
  ) {
    replace = true
  }

  return RouteTreeGen.createNavigateAppend({
    fromKey,
    path: [{props: {conversationIDKey}, selected: isMobile ? 'chatConversation' : 'chatRoot'}],
    replace,
  })
}

const navigateToThread = (state: TypedState) => {
  if (!Constants.isValidConversationIDKey(state.chat2.selectedConversation)) {
    console.log('Skip nav to thread on invalid conversation')
    return
  }
  return navigateToThreadRoute(state.chat2.selectedConversation)
}

const maybeLoadTeamFromMeta = (meta: Types.ConversationMeta) => {
  const {teamname} = meta
  return teamname ? TeamsGen.createGetMembers({teamname}) : false
}

const ensureSelectedTeamLoaded = (state: TypedState, action: Chat2Gen.MetasReceivedPayload) => {
  const {metas} = action.payload
  const meta = metas.find(m => m.conversationIDKey === state.chat2.selectedConversation)
  return meta ? maybeLoadTeamFromMeta(meta) : false
}

const ensureSelectedMeta = (state: TypedState) => {
  const meta = state.chat2.metaMap.get(state.chat2.selectedConversation)
  return !meta
    ? Chat2Gen.createMetaRequestTrusted({
        conversationIDKeys: [state.chat2.selectedConversation],
        force: true,
        noWaiting: true,
        reason: 'ensureSelectedMeta',
      })
    : maybeLoadTeamFromMeta(meta)
}

const ensureWidgetMetas = (state: TypedState) => {
  if (!state.chat2.inboxLayout || !state.chat2.inboxLayout.widgetList) {
    return false
  }
  const missing = state.chat2.inboxLayout.widgetList.reduce<Array<Types.ConversationIDKey>>((l, v) => {
    if (!state.chat2.metaMap.get(v.convID)) {
      l.push(v.convID)
    }
    return l
  }, [])
  if (missing.length === 0) {
    return false
  }
  return Chat2Gen.createMetaRequestTrusted({
    conversationIDKeys: missing,
    force: true,
    noWaiting: true,
    reason: 'ensureWidgetMetas',
  })
}

const refreshPreviousSelected = (state: TypedState) => {
  if (state.chat2.previousSelectedConversation !== Constants.noConversationIDKey) {
    return Chat2Gen.createMetaRequestTrusted({
      conversationIDKeys: [state.chat2.previousSelectedConversation],
      force: true,
      noWaiting: true,
      reason: 'refreshPreviousSelected',
    })
  }
  return false
}

const deselectConversation = (state: TypedState, action: Chat2Gen.DeselectConversationPayload) => {
  if (state.chat2.selectedConversation === action.payload.ifConversationIDKey) {
    return Chat2Gen.createSelectConversation({
      conversationIDKey: Constants.noConversationIDKey,
      reason: 'clearSelected',
    })
  }
  return false
}

const mobileNavigateOnSelect = (state: TypedState, action: Chat2Gen.SelectConversationPayload) => {
  const {conversationIDKey, navKey, reason} = action.payload
  if (Constants.isValidConversationIDKey(conversationIDKey)) {
    if (reason === 'focused') {
      return false // never nav if this is from a nav
    }
    return navigateToThreadRoute(state.chat2.selectedConversation, navKey)
  } else if (
    conversationIDKey === Constants.pendingWaitingConversationIDKey ||
    conversationIDKey === Constants.pendingErrorConversationIDKey
  ) {
    return navigateToThreadRoute(conversationIDKey, navKey)
  }
  return false
}

const desktopNavigateOnSelect = (state: TypedState, action: Chat2Gen.SelectConversationPayload) => {
  const {reason, navKey} = action.payload
  if (reason === 'findNewestConversation' || reason === 'clearSelected') return
  return navigateToThreadRoute(state.chat2.selectedConversation, navKey)
}

// Native share sheet for attachments
function* mobileMessageAttachmentShare(
  _: TypedState,
  action: Chat2Gen.MessageAttachmentNativeSharePayload,
  logger: Saga.SagaLogger
) {
  const {message} = action.payload
  if (!message || message.type !== 'attachment') {
    throw new Error('Invalid share message')
  }
  const filePath = yield* downloadAttachment(true, message)
  if (!filePath) {
    logger.error('Downloading attachment failed')
    throw new Error('Downloading attachment failed')
  }
  try {
    yield showShareActionSheet({filePath, mimeType: message.fileType})
  } catch (e) {
    logger.error('Failed to share attachment: ' + JSON.stringify(e))
  }
}

// Native save to camera roll
function* mobileMessageAttachmentSave(
  _: TypedState,
  action: Chat2Gen.MessageAttachmentNativeSavePayload,
  logger: Saga.SagaLogger
) {
  const {message} = action.payload
  if (!message || message.type !== 'attachment') {
    throw new Error('Invalid share message')
  }
  const fileName = yield* downloadAttachment(true, message)
  if (!fileName) {
    // failed to download
    logger.error('Downloading attachment failed')
    throw new Error('Downloading attachment failed')
  }
  yield Saga.put(
    Chat2Gen.createAttachmentMobileSave({
      conversationIDKey: message.conversationIDKey,
      ordinal: message.ordinal,
    })
  )
  try {
    logger.info('Trying to save chat attachment to camera roll')
    yield saveAttachmentToCameraRoll(fileName, message.fileType)
  } catch (err) {
    logger.error('Failed to save attachment: ' + err)
    throw new Error('Failed to save attachment: ' + err)
  }
  yield Saga.put(
    Chat2Gen.createAttachmentMobileSaved({
      conversationIDKey: message.conversationIDKey,
      ordinal: message.ordinal,
    })
  )
}

const joinConversation = async (_: TypedState, action: Chat2Gen.JoinConversationPayload) => {
  await RPCChatTypes.localJoinConversationByIDLocalRpcPromise(
    {convID: Types.keyToConversationID(action.payload.conversationIDKey)},
    Constants.waitingKeyJoinConversation
  )
}

const fetchConversationBio = async (state: TypedState, action: Chat2Gen.SelectConversationPayload) => {
  const {conversationIDKey} = action.payload
  const meta = Constants.getMeta(state, conversationIDKey)
  const otherParticipants = Constants.getRowParticipants(meta, state.config.username || '')
  if (otherParticipants.length === 1) {
    // we're in a one-on-one convo
    const username = otherParticipants[0] || ''

    // if this is an SBS/phone/email convo or we get a garbage username, don't do anything
    if (username === '' || username.includes('@')) {
      return
    }

    return UsersGen.createGetBio({username})
  }
  return false
}

const leaveConversation = async (_: TypedState, action: Chat2Gen.LeaveConversationPayload) => {
  await RPCChatTypes.localLeaveConversationLocalRpcPromise({
    convID: Types.keyToConversationID(action.payload.conversationIDKey),
  })
}

const muteConversation = async (_: TypedState, action: Chat2Gen.MuteConversationPayload) => {
  await RPCChatTypes.localSetConversationStatusLocalRpcPromise({
    conversationID: Types.keyToConversationID(action.payload.conversationIDKey),
    identifyBehavior: RPCTypes.TLFIdentifyBehavior.chatGui,
    status: action.payload.muted
      ? RPCChatTypes.ConversationStatus.muted
      : RPCChatTypes.ConversationStatus.unfiled,
  })
}

const updateNotificationSettings = async (
  _: TypedState,
  action: Chat2Gen.UpdateNotificationSettingsPayload
) => {
  const {notificationsGlobalIgnoreMentions, notificationsMobile, notificationsDesktop} = action.payload
  const {conversationIDKey} = action.payload
  await RPCChatTypes.localSetAppNotificationSettingsLocalRpcPromise({
    channelWide: notificationsGlobalIgnoreMentions,
    convID: Types.keyToConversationID(conversationIDKey),
    settings: [
      {
        deviceType: RPCTypes.DeviceType.desktop,
        enabled: notificationsDesktop === 'onWhenAtMentioned',
        kind: RPCChatTypes.NotificationKind.atmention,
      },
      {
        deviceType: RPCTypes.DeviceType.desktop,
        enabled: notificationsDesktop === 'onAnyActivity',
        kind: RPCChatTypes.NotificationKind.generic,
      },
      {
        deviceType: RPCTypes.DeviceType.mobile,
        enabled: notificationsMobile === 'onWhenAtMentioned',
        kind: RPCChatTypes.NotificationKind.atmention,
      },
      {
        deviceType: RPCTypes.DeviceType.mobile,
        enabled: notificationsMobile === 'onAnyActivity',
        kind: RPCChatTypes.NotificationKind.generic,
      },
    ],
  })
}

function* blockConversation(_: TypedState, action: Chat2Gen.BlockConversationPayload) {
  yield Saga.put(Chat2Gen.createNavigateToInbox())
  yield Saga.put(ConfigGen.createPersistRoute({}))
  yield Saga.callUntyped(RPCChatTypes.localSetConversationStatusLocalRpcPromise, {
    conversationID: Types.keyToConversationID(action.payload.conversationIDKey),
    identifyBehavior: RPCTypes.TLFIdentifyBehavior.chatGui,
    status: action.payload.reportUser
      ? RPCChatTypes.ConversationStatus.reported
      : RPCChatTypes.ConversationStatus.blocked,
  })
}

function* hideConversation(_: TypedState, action: Chat2Gen.HideConversationPayload) {
  // Nav to inbox but don't use findNewConversation since changeSelectedConversation
  // does that with better information. It knows the conversation is hidden even before
  // that state bounces back.
  yield Saga.put(Chat2Gen.createNavigateToInbox())
  try {
    yield RPCChatTypes.localSetConversationStatusLocalRpcPromise(
      {
        conversationID: Types.keyToConversationID(action.payload.conversationIDKey),
        identifyBehavior: RPCTypes.TLFIdentifyBehavior.chatGui,
        status: RPCChatTypes.ConversationStatus.ignored,
      },
      Constants.waitingKeyConvStatusChange(action.payload.conversationIDKey)
    )
  } catch (err) {
    logger.error('Failed to hide conversation: ' + err)
  }
}

function* unhideConversation(_: TypedState, action: Chat2Gen.HideConversationPayload) {
  try {
    yield RPCChatTypes.localSetConversationStatusLocalRpcPromise(
      {
        conversationID: Types.keyToConversationID(action.payload.conversationIDKey),
        identifyBehavior: RPCTypes.TLFIdentifyBehavior.chatGui,
        status: RPCChatTypes.ConversationStatus.unfiled,
      },
      Constants.waitingKeyConvStatusChange(action.payload.conversationIDKey)
    )
  } catch (err) {
    logger.error('Failed to unhide conversation: ' + err)
  }
}

const setConvRetentionPolicy = (
  _: TypedState,
  action: Chat2Gen.SetConvRetentionPolicyPayload,
  logger: Saga.SagaLogger
) => {
  const {conversationIDKey, policy} = action.payload
  const convID = Types.keyToConversationID(conversationIDKey)
  let servicePolicy: RPCChatTypes.RetentionPolicy | null
  try {
    servicePolicy = TeamsConstants.retentionPolicyToServiceRetentionPolicy(policy)
    if (servicePolicy) {
      return RPCChatTypes.localSetConvRetentionLocalRpcPromise({convID, policy: servicePolicy})
    }
  } catch (err) {
    // should never happen
    logger.error(`Unable to parse retention policy: ${err.message}`)
    throw err
  }
  return false
}

const toggleMessageCollapse = (_: TypedState, action: Chat2Gen.ToggleMessageCollapsePayload) => {
  const {collapse, conversationIDKey, messageID} = action.payload
  return RPCChatTypes.localToggleMessageCollapseRpcPromise({
    collapse,
    convID: Types.keyToConversationID(conversationIDKey),
    msgID: messageID,
  })
}

// TODO This will break if you try to make 2 new conversations at the same time because there is
// only one pending conversation state.
// The fix involves being able to make multiple pending conversations
function* createConversation(
  state: TypedState,
  action: Chat2Gen.CreateConversationPayload,
  logger: Saga.SagaLogger
) {
  const username = state.config.username
  if (!username) {
    logger.error('Making a convo while logged out?')
    return
  }

  const result: Saga.RPCPromiseType<typeof RPCChatTypes.localNewConversationLocalRpcPromise> = yield RPCChatTypes.localNewConversationLocalRpcPromise(
    {
      identifyBehavior: RPCTypes.TLFIdentifyBehavior.chatGui,
      membersType: RPCChatTypes.ConversationMembersType.impteamnative,
      tlfName: [...new Set([username, ...action.payload.participants])].join(','),
      tlfVisibility: RPCTypes.TLFVisibility.private,
      topicType: RPCChatTypes.TopicType.chat,
    },
    Constants.waitingKeyCreating
  )

  const conversationIDKey = Types.conversationIDToKey(result.conv.info.id)
  if (!conversationIDKey) {
    logger.warn("Couldn't make a new conversation?")
  } else {
    const meta = Constants.inboxUIItemToConversationMeta(state, result.uiConv, true)
    if (meta) {
      yield Saga.put(Chat2Gen.createMetasReceived({metas: [meta]}))
    }
    yield Saga.put(Chat2Gen.createSelectConversation({conversationIDKey, reason: 'justCreated'}))
  }
}

const messageReplyPrivately = async (
  state: TypedState,
  action: Chat2Gen.MessageReplyPrivatelyPayload,
  logger: Saga.SagaLogger
) => {
  const {sourceConversationIDKey, ordinal} = action.payload
  const message = Constants.getMessage(state, sourceConversationIDKey, ordinal)
  if (!message) {
    logger.warn("messageReplyPrivately: can't find message to reply to", ordinal)
    return
  }

  const username = state.config.username
  if (!username) {
    throw new Error('messageReplyPrivately: making a convo while logged out?')
  }
  const result = await RPCChatTypes.localNewConversationLocalRpcPromise(
    {
      identifyBehavior: RPCTypes.TLFIdentifyBehavior.chatGui,
      membersType: RPCChatTypes.ConversationMembersType.impteamnative,
      tlfName: [...new Set([username, message.author])].join(','),
      tlfVisibility: RPCTypes.TLFVisibility.private,
      topicType: RPCChatTypes.TopicType.chat,
    },
    Constants.waitingKeyCreating
  )
  const conversationIDKey = Types.conversationIDToKey(result.conv.info.id)
  if (!conversationIDKey) {
    logger.warn("messageReplyPrivately: couldn't make a new conversation?")
    return
  }
  const meta = Constants.inboxUIItemToConversationMeta(state, result.uiConv, true)
  if (!meta) {
    logger.warn('messageReplyPrivately: unable to make meta')
    return
  }
  return [
    Chat2Gen.createMetasReceived({metas: [meta]}),
    Chat2Gen.createSelectConversation({conversationIDKey, reason: 'createdMessagePrivately'}),
    Chat2Gen.createMessageSetQuoting({
      ordinal: action.payload.ordinal,
      sourceConversationIDKey: action.payload.sourceConversationIDKey,
      targetConversationIDKey: conversationIDKey,
    }),
  ]
}

// don't bug the users with black bars for network errors. chat isn't going to work in general
const ignoreErrors = [
  RPCTypes.StatusCode.scgenericapierror,
  RPCTypes.StatusCode.scapinetworkerror,
  RPCTypes.StatusCode.sctimeout,
]
function* setConvExplodingMode(
  state: TypedState,
  action: Chat2Gen.SetConvExplodingModePayload,
  logger: Saga.SagaLogger
) {
  const {conversationIDKey, seconds} = action.payload
  logger.info(`Setting exploding mode for conversation ${conversationIDKey} to ${seconds}`)

  // unset a conversation exploding lock for this convo so we accept the new one
  yield Saga.put(Chat2Gen.createSetExplodingModeLock({conversationIDKey, unset: true}))

  const category = Constants.explodingModeGregorKey(conversationIDKey)
  const meta = Constants.getMeta(state, conversationIDKey)
  const convRetention = Constants.getEffectiveRetentionPolicy(meta)
  if (seconds === 0 || seconds === convRetention.seconds) {
    // dismiss the category so we don't leave cruft in the push state
    yield Saga.callUntyped(RPCTypes.gregorDismissCategoryRpcPromise, {category})
  } else {
    // update the category with the exploding time
    try {
      yield Saga.callUntyped(RPCTypes.gregorUpdateCategoryRpcPromise, {
        body: seconds.toString(),
        category,
        dtime: {offset: 0, time: 0},
      })
      if (seconds !== 0) {
        logger.info(`Successfully set exploding mode for conversation ${conversationIDKey} to ${seconds}`)
      } else {
        logger.info(`Successfully unset exploding mode for conversation ${conversationIDKey}`)
      }
    } catch (_e) {
      const e: RPCError = _e
      if (seconds !== 0) {
        logger.error(
          `Failed to set exploding mode for conversation ${conversationIDKey} to ${seconds}. Service responded with: ${e.message}`
        )
      } else {
        logger.error(
          `Failed to unset exploding mode for conversation ${conversationIDKey}. Service responded with: ${e.message}`
        )
      }
      if (ignoreErrors.includes(e.code)) {
        return
      }
      throw e
    }
  }
}

function* handleSeeingWallets(
  _: TypedState,
  __: Chat2Gen.HandleSeeingWalletsPayload,
  logger: Saga.SagaLogger
) {
  const gregorState: Saga.RPCPromiseType<typeof RPCTypes.gregorGetStateRpcPromise> = yield RPCTypes.gregorGetStateRpcPromise()
  const seenWallets = gregorState.items?.some(
    i => i.item && i.item.category === Constants.seenWalletsGregorKey
  )
  if (seenWallets) {
    logger.info('handleSeeingWallets: gregor state already think wallets is old; skipping update.')
    return
  }
  try {
    logger.info('handleSeeingWallets: setting seenWalletsGregorKey')
    yield RPCTypes.gregorUpdateCategoryRpcPromise({
      body: 'true',
      category: Constants.seenWalletsGregorKey,
      dtime: {offset: 0, time: 0},
    })
    logger.info('handleSeeingWallets: successfully set seenWalletsGregorKey')
  } catch (err) {
    logger.error(
      `handleSeeingWallets: failed to set seenWalletsGregorKey. Local state might not persist on restart. Error: ${err.message}`
    )
  }
}

function* loadStaticConfig(
  state: TypedState,
  action: ConfigGen.DaemonHandshakePayload,
  logger: Saga.SagaLogger
) {
  if (state.chat2.staticConfig) {
    return
  }
  yield Saga.put(
    ConfigGen.createDaemonHandshakeWait({
      increment: true,
      name: 'chat.loadStatic',
      version: action.payload.version,
    })
  )
  const res: Saga.RPCPromiseType<typeof RPCChatTypes.localGetStaticConfigRpcPromise> = yield RPCChatTypes.localGetStaticConfigRpcPromise()
  if (!res.deletableByDeleteHistory) {
    logger.error('chat.loadStaticConfig: got no deletableByDeleteHistory in static config')
    return
  }
  const deletableByDeleteHistory = res.deletableByDeleteHistory.reduce<Array<Types.MessageType>>(
    (res, type) => {
      const ourTypes = Constants.serviceMessageTypeToMessageTypes(type)
      if (ourTypes) {
        res.push(...ourTypes)
      }
      return res
    },
    []
  )
  yield Saga.put(
    Chat2Gen.createStaticConfigLoaded({
      staticConfig: {
        builtinCommands: (res.builtinCommands || []).reduce<Types.StaticConfig['builtinCommands']>(
          (map, c) => {
            map[c.typ] = c.commands || []
            return map
          },
          {
            [RPCChatTypes.ConversationBuiltinCommandTyp.none]: [],
            [RPCChatTypes.ConversationBuiltinCommandTyp.adhoc]: [],
            [RPCChatTypes.ConversationBuiltinCommandTyp.smallteam]: [],
            [RPCChatTypes.ConversationBuiltinCommandTyp.bigteam]: [],
            [RPCChatTypes.ConversationBuiltinCommandTyp.bigteamgeneral]: [],
          }
        ),
        deletableByDeleteHistory: new Set(deletableByDeleteHistory),
      },
    })
  )

  yield Saga.put(
    ConfigGen.createDaemonHandshakeWait({
      increment: false,
      name: 'chat.loadStatic',
      version: action.payload.version,
    })
  )
}

const toggleMessageReaction = async (
  state: TypedState,
  action: Chat2Gen.ToggleMessageReactionPayload,
  logger: Saga.SagaLogger
) => {
  // The service translates this to a delete if an identical reaction already exists
  // so we only need to call this RPC to toggle it on & off
  const {conversationIDKey, emoji, ordinal} = action.payload
  if (!emoji) {
    return
  }
  const message = Constants.getMessage(state, conversationIDKey, ordinal)
  if (!message) {
    logger.warn(`toggleMessageReaction: no message found`)
    return
  }
  if ((message.type === 'text' || message.type === 'attachment') && message.exploded) {
    logger.warn(`toggleMessageReaction: message is exploded`)
    return
  }
  const messageID = message.id
  const clientPrev = Constants.getClientPrev(state, conversationIDKey)
  const meta = Constants.getMeta(state, conversationIDKey)
  const outboxID = Constants.generateOutboxID()
  logger.info(`toggleMessageReaction: posting reaction`)
  try {
    await RPCChatTypes.localPostReactionNonblockRpcPromise({
      body: emoji,
      clientPrev,
      conversationID: Types.keyToConversationID(conversationIDKey),
      identifyBehavior: RPCTypes.TLFIdentifyBehavior.chatGui,
      outboxID,
      supersedes: messageID,
      tlfName: meta.tlfname,
      tlfPublic: false,
    })
    return Chat2Gen.createToggleLocalReaction({
      conversationIDKey,
      emoji,
      targetOrdinal: ordinal,
      username: state.config.username,
    })
  } catch (_) {
    return Chat2Gen.createToggleLocalReaction({
      conversationIDKey,
      emoji,
      targetOrdinal: ordinal,
      username: state.config.username,
    })
  }
}

const receivedBadgeState = (_: TypedState, action: NotificationsGen.ReceivedBadgeStatePayload) =>
  Chat2Gen.createBadgesUpdated({conversations: action.payload.badgeState.conversations || []})

const setMinWriterRole = (
  _: TypedState,
  action: Chat2Gen.SetMinWriterRolePayload,
  logger: Saga.SagaLogger
) => {
  const {conversationIDKey, role} = action.payload
  logger.info(`Setting minWriterRole to ${role} for convID ${conversationIDKey}`)
  return RPCChatTypes.localSetConvMinWriterRoleLocalRpcPromise({
    convID: Types.keyToConversationID(conversationIDKey),
    role: RPCTypes.TeamRole[role],
  })
}

const unfurlRemove = async (
  state: TypedState,
  action: Chat2Gen.UnfurlRemovePayload,
  logger: Saga.SagaLogger
) => {
  const {conversationIDKey, messageID} = action.payload
  const meta = state.chat2.metaMap.get(conversationIDKey)
  if (!meta) {
    logger.debug('unfurl remove no meta found, aborting!')
    return
  }
  await RPCChatTypes.localPostDeleteNonblockRpcPromise(
    {
      clientPrev: 0,
      conversationID: Types.keyToConversationID(conversationIDKey),
      identifyBehavior: RPCTypes.TLFIdentifyBehavior.chatGui,
      outboxID: null,
      supersedes: messageID,
      tlfName: meta.tlfname,
      tlfPublic: false,
    },
    Constants.waitingKeyDeletePost
  )
}

const unfurlDismissPrompt = (_: TypedState, action: Chat2Gen.UnfurlResolvePromptPayload) => {
  const {conversationIDKey, messageID, domain} = action.payload
  return Chat2Gen.createUnfurlTogglePrompt({
    conversationIDKey,
    domain,
    messageID,
    show: false,
  })
}

const unfurlResolvePrompt = (_: TypedState, action: Chat2Gen.UnfurlResolvePromptPayload) => {
  const {conversationIDKey, messageID, result} = action.payload
  return RPCChatTypes.localResolveUnfurlPromptRpcPromise({
    convID: Types.keyToConversationID(conversationIDKey),
    identifyBehavior: RPCTypes.TLFIdentifyBehavior.chatGui,
    msgID: Types.messageIDToNumber(messageID),
    result,
  })
}

const toggleInfoPanel = (state: TypedState) => {
  const visibleScreen = Router2Constants.getVisibleScreen()
  if (visibleScreen && visibleScreen.routeName === 'chatInfoPanel') {
    return [
      Chat2Gen.createClearAttachmentView({conversationIDKey: state.chat2.selectedConversation}),
      RouteTreeGen.createNavigateUp(),
    ]
  } else {
    return RouteTreeGen.createNavigateAppend({
      path: [{props: {conversationIDKey: state.chat2.selectedConversation}, selected: 'chatInfoPanel'}],
    })
  }
}

const unsentTextChanged = (state: TypedState, action: Chat2Gen.UnsentTextChangedPayload) => {
  const {conversationIDKey, text} = action.payload
  const meta = Constants.getMeta(state, conversationIDKey)
  return RPCChatTypes.localUpdateUnsentTextRpcPromise({
    conversationID: Types.keyToConversationID(conversationIDKey),
    text: text.stringValue(),
    tlfName: meta.tlfname,
  })
}

const onGiphyResults = (_: TypedState, action: EngineGen.Chat1ChatUiChatGiphySearchResultsPayload) => {
  const {convID, results} = action.payload.params
  return Chat2Gen.createGiphyGotSearchResult({
    conversationIDKey: Types.stringToConversationIDKey(convID),
    results,
  })
}

const onGiphyToggleWindow = (
  _: TypedState,
  action: EngineGen.Chat1ChatUiChatGiphyToggleResultWindowPayload
) => {
  const {convID, show, clearInput} = action.payload.params
  return Chat2Gen.createGiphyToggleWindow({
    clearInput,
    conversationIDKey: Types.stringToConversationIDKey(convID),
    show,
  })
}

const giphySend = (state: TypedState, action: Chat2Gen.GiphySendPayload) => {
  const {conversationIDKey, url} = action.payload
  const replyTo = Constants.getReplyToMessageID(state, conversationIDKey)
  return Chat2Gen.createMessageSend({conversationIDKey, replyTo: replyTo || undefined, text: url})
}

const onChatCoinFlipStatus = (_: TypedState, action: EngineGen.Chat1ChatUiChatCoinFlipStatusPayload) => {
  const {statuses} = action.payload.params
  return Chat2Gen.createUpdateCoinFlipStatus({statuses: statuses || []})
}

const onChatCommandMarkdown = (_: TypedState, action: EngineGen.Chat1ChatUiChatCommandMarkdownPayload) => {
  const {convID, md} = action.payload.params
  return Chat2Gen.createSetCommandMarkdown({
    conversationIDKey: Types.stringToConversationIDKey(convID),
    md: md || null,
  })
}

const onChatCommandStatus = (_: TypedState, action: EngineGen.Chat1ChatUiChatCommandStatusPayload) => {
  const {convID, displayText, typ, actions} = action.payload.params
  return Chat2Gen.createSetCommandStatusInfo({
    conversationIDKey: Types.stringToConversationIDKey(convID),
    info: {
      actions: actions || [],
      displayText,
      displayType: typ,
    },
  })
}

const onChatMaybeMentionUpdate = (
  _: TypedState,
  action: EngineGen.Chat1ChatUiChatMaybeMentionUpdatePayload
) => {
  const {teamName, channel, info} = action.payload.params
  return Chat2Gen.createSetMaybeMentionInfo({
    info,
    name: Constants.getTeamMentionName(teamName, channel),
  })
}

const resolveMaybeMention = (_: TypedState, action: Chat2Gen.ResolveMaybeMentionPayload) =>
  RPCChatTypes.localResolveMaybeMentionRpcPromise({
    mention: {channel: action.payload.channel, name: action.payload.name},
  })

const pinMessage = async (_: TypedState, action: Chat2Gen.PinMessagePayload) => {
  try {
    await RPCChatTypes.localPinMessageRpcPromise({
      convID: Types.keyToConversationID(action.payload.conversationIDKey),
      msgID: action.payload.messageID,
    })
  } catch (err) {
    logger.error(`pinMessage: ${err.message}`)
  }
}

const unpinMessage = async (_: TypedState, action: Chat2Gen.UnpinMessagePayload) => {
  try {
    await RPCChatTypes.localUnpinMessageRpcPromise(
      {convID: Types.keyToConversationID(action.payload.conversationIDKey)},
      Constants.waitingKeyUnpin(action.payload.conversationIDKey)
    )
  } catch (err) {
    logger.error(`unpinMessage: ${err.message}`)
  }
}

const ignorePinnedMessage = (_: TypedState, action: Chat2Gen.IgnorePinnedMessagePayload) =>
  RPCChatTypes.localIgnorePinnedMessageRpcPromise({
    convID: Types.keyToConversationID(action.payload.conversationIDKey),
  })

const onUpdateLastCoord = (_: TypedState, action: Chat2Gen.UpdateLastCoordPayload) =>
  RPCChatTypes.localLocationUpdateRpcPromise({
    coord: {
      accuracy: action.payload.coord.accuracy,
      lat: action.payload.coord.lat,
      lon: action.payload.coord.lon,
    },
  })

const openChatFromWidget = (
  _: TypedState,
  {payload: {conversationIDKey}}: Chat2Gen.OpenChatFromWidgetPayload
) => [
  ConfigGen.createShowMain(),
  RouteTreeGen.createSwitchTab({tab: Tabs.chatTab}),
  ...(conversationIDKey
    ? [Chat2Gen.createSelectConversation({conversationIDKey, reason: 'inboxSmall'})]
    : []),
]

const gregorPushState = (state: TypedState, action: GregorGen.PushStatePayload, logger: Saga.SagaLogger) => {
  const actions: Array<TypedActions> = []
  const items = action.payload.state

  const explodingItems = items.filter(i => i.item.category.startsWith(Constants.explodingModeGregorKeyPrefix))
  if (!explodingItems.length) {
    // No conversations have exploding modes, clear out what is set
    actions.push(Chat2Gen.createUpdateConvExplodingModes({modes: []}))
  } else {
    logger.info('Got push state with some exploding modes')
    const modes = explodingItems.reduce<Array<{conversationIDKey: Types.ConversationIDKey; seconds: number}>>(
      (current, i) => {
        const {category, body} = i.item
        const secondsString = body.toString()
        const seconds = parseInt(secondsString, 10)
        if (isNaN(seconds)) {
          logger.warn(`Got dirty exploding mode ${secondsString} for category ${category}`)
          return current
        }
        const _conversationIDKey = category.substring(Constants.explodingModeGregorKeyPrefix.length)
        const conversationIDKey = Types.stringToConversationIDKey(_conversationIDKey)
        current.push({conversationIDKey, seconds})
        return current
      },
      []
    )
    actions.push(Chat2Gen.createUpdateConvExplodingModes({modes}))
  }

  const seenWallets = items.some(i => i.item.category === Constants.seenWalletsGregorKey)
  if (seenWallets && state.chat2.isWalletsNew) {
    logger.info('chat.gregorPushState: got seenWallets and we thought they were new, updating store.')
    actions.push(Chat2Gen.createSetWalletsOld())
  }

  const isSearchNew = !items.some(i => i.item.category === Constants.inboxSearchNewKey)
  actions.push(Chat2Gen.createSetInboxShowIsNew({isNew: isSearchNew}))

  const blockButtons = items.some(i => i.item.category.startsWith(Constants.blockButtonsGregorPrefix))
  if (blockButtons || state.chat2.blockButtonsMap.size > 0) {
    const shouldKeepExistingBlockButtons = new Map<string, boolean>()
    state.chat2.blockButtonsMap.forEach((_, teamID: string) =>
      shouldKeepExistingBlockButtons.set(teamID, false)
    )
    items
      .filter(i => i.item.category.startsWith(Constants.blockButtonsGregorPrefix))
      .forEach(i => {
        const teamID = i.item.category.substr(Constants.blockButtonsGregorPrefix.length)
        if (!state.chat2.blockButtonsMap.get(teamID)) {
          const body: {adder: string} = JSON.parse(i.item.body.toString())
          const adder = body.adder
          actions.push(Chat2Gen.createUpdateBlockButtons({adder, show: true, teamID}))
        } else {
          shouldKeepExistingBlockButtons.set(teamID, true)
        }
      })
    shouldKeepExistingBlockButtons.forEach((keep, teamID) => {
      if (!keep) {
        actions.push(Chat2Gen.createUpdateBlockButtons({show: false, teamID}))
      }
    })
  }
  return actions
}

const prepareFulfillRequestForm = (
  state: TypedState,
  action: Chat2Gen.PrepareFulfillRequestFormPayload,
  logger: Saga.SagaLogger
) => {
  const {conversationIDKey, ordinal} = action.payload
  const message = Constants.getMessage(state, conversationIDKey, ordinal)
  if (!message) {
    logger.error(
      `prepareFulfillRequestForm: couldn't find message. convID=${conversationIDKey} ordinal=${Types.ordinalToNumber(
        ordinal
      )}`
    )
    return
  }
  if (message.type !== 'requestPayment') {
    logger.error(
      `prepareFulfillRequestForm: got message with incorrect type '${
        message.type
      }', expected 'requestPayment'. convID=${conversationIDKey} ordinal=${Types.ordinalToNumber(ordinal)}`
    )
    return
  }
  const requestInfo = Constants.getRequestMessageInfo(state, message)
  if (!requestInfo) {
    // This message shouldn't even be rendered; we shouldn't be here, throw error
    throw new Error(
      `Couldn't find request info for message in convID=${conversationIDKey} ordinal=${Types.ordinalToNumber(
        ordinal
      )}`
    )
  }
  return WalletsGen.createOpenSendRequestForm({
    amount: requestInfo.amount,
    currency: requestInfo.currencyCode || 'XLM',
    from: WalletTypes.noAccountID,
    recipientType: 'keybaseUser',
    secretNote: message.note,
    to: message.author,
  })
}

const addUsersToChannel = async (
  _: TypedState,
  action: Chat2Gen.AddUsersToChannelPayload,
  logger: Saga.SagaLogger
) => {
  const {conversationIDKey, usernames} = action.payload
  try {
    await RPCChatTypes.localBulkAddToConvRpcPromise(
      {convID: Types.keyToConversationID(conversationIDKey), usernames},
      Constants.waitingKeyAddUsersToChannel
    )
    return [
      Chat2Gen.createSelectConversation({conversationIDKey, reason: 'addedToChannel'}),
      RouteTreeGen.createClearModals(),
      Chat2Gen.createNavigateToThread(),
    ]
  } catch (err) {
    logger.error(`addUsersToChannel: ${err.message}`) // surfaced in UI via waiting key
    return false
  }
}

const onMarkInboxSearchOld = (state: TypedState) =>
  state.chat2.inboxShowNew &&
  GregorGen.createUpdateCategory({body: 'true', category: Constants.inboxSearchNewKey})

const dismissBlockButtons = async (_: TypedState, action: Chat2Gen.DismissBlockButtonsPayload) => {
  try {
    await RPCTypes.userDismissBlockButtonsRpcPromise({tlfID: action.payload.teamID})
  } catch (err) {
    logger.error(`Couldn't dismiss block buttons: ${err.message}`)
  }
}

const createConversationFromTeamBuilder = (
  state: TypedState,
  {payload: {namespace}}: TeamBuildingGen.FinishedTeamBuildingPayload
) => [
  Chat2Gen.createSelectConversation({
    conversationIDKey: Constants.pendingWaitingConversationIDKey,
    reason: 'justCreated',
  }),
  Chat2Gen.createCreateConversation({
    participants: [...state[namespace].teamBuilding.finishedTeam].map(u => u.id),
  }),
]

export function* chatTeamBuildingSaga() {
  yield* commonTeamBuildingSaga('chat2')
  yield* Saga.chainAction2(
    TeamBuildingGen.finishedTeamBuilding,
    filterForNs('chat2', createConversationFromTeamBuilder)
  )
}

const setInboxNumSmallRows = async (
  state: TypedState,
  action: Chat2Gen.SetInboxNumSmallRowsPayload
): Promise<boolean> => {
  const {ignoreWrite} = action.payload
  if (ignoreWrite) {
    return false
  }
  const {inboxNumSmallRows} = state.chat2
  if (inboxNumSmallRows === undefined || inboxNumSmallRows <= 0) {
    return false
  }
  try {
    await RPCTypes.configGuiSetValueRpcPromise({
      path: 'ui.inboxSmallRows',
      value: {i: inboxNumSmallRows, isNull: false},
    })
  } catch (_) {}
  return false
}

const shareTextWithSelectedConv = (state: TypedState, action: ShareGen.ShareTextPayload) => {
  const selectedConv = state.chat2.selectedConversation
  if (Constants.isValidConversationIDKey(selectedConv) && action.payload.text) {
    return Chat2Gen.createSetUnsentText({
      conversationIDKey: selectedConv,
      text: new HiddenString(action.payload.text),
    })
  }
}

const shareAttachmentWithSelectedConv = (state: TypedState, action: ShareGen.ShareDataIntentPayload) => {
  const selectedConv = state.chat2.selectedConversation
  const {localPath} = action.payload
  if (Constants.isValidConversationIDKey(selectedConv) && localPath) {
    const pathAndOutboxIDs = [
      {
        outboxID: null,
        path: localPath,
      },
    ]
    return RouteTreeGen.createNavigateAppend({
      path: [
        {props: {conversationIDKey: selectedConv, pathAndOutboxIDs}, selected: 'chatAttachmentGetTitles'},
      ],
    })
  }
}

const getInboxNumSmallRows = async () => {
  try {
    const rows = await RPCTypes.configGuiGetValueRpcPromise({path: 'ui.inboxSmallRows'})
    if (rows && rows.i && rows.i > 0) {
      return Chat2Gen.createSetInboxNumSmallRows({ignoreWrite: true, rows: rows.i})
    }
  } catch (_) {}
  return false
}

function* chat2Saga() {
  // Platform specific actions
  if (isMobile) {
    // Push us into the conversation
    yield* Saga.chainAction2(Chat2Gen.selectConversation, mobileNavigateOnSelect, 'mobileNavigateOnSelect')
    yield* Saga.chainGenerator<Chat2Gen.MessageAttachmentNativeSharePayload>(
      Chat2Gen.messageAttachmentNativeShare,
      mobileMessageAttachmentShare,
      'mobileMessageAttachmentShare'
    )
    yield* Saga.chainGenerator<Chat2Gen.MessageAttachmentNativeSavePayload>(
      Chat2Gen.messageAttachmentNativeSave,
      mobileMessageAttachmentSave,
      'mobileMessageAttachmentSave'
    )
  } else {
    yield* Saga.chainGenerator<Chat2Gen.DesktopNotificationPayload>(
      Chat2Gen.desktopNotification,
      desktopNotify
    )
    // Switch to the chat tab
    yield* Saga.chainAction2(Chat2Gen.selectConversation, desktopNavigateOnSelect)
  }

  // Refresh the inbox
  yield* Saga.chainAction2(
    [Chat2Gen.inboxRefresh, EngineGen.chat1NotifyChatChatInboxStale],
    inboxRefresh,
    'inboxRefresh'
  )
  yield* Saga.chainAction2(Chat2Gen.metasReceived, ensureSelectedTeamLoaded)
  // We've scrolled some new inbox rows into view, queue them up
  yield* Saga.chainAction2(Chat2Gen.metaNeedsUpdating, queueMetaToRequest, 'queueMetaToRequest')
  // We have some items in the queue to process
  yield* Saga.chainGenerator<Chat2Gen.MetaHandleQueuePayload>(
    Chat2Gen.metaHandleQueue,
    requestMeta,
    'requestMeta'
  )

  // Actually try and unbox conversations
  yield* Saga.chainAction2([Chat2Gen.metaRequestTrusted, Chat2Gen.selectConversation], unboxRows, 'unboxRows')
  yield* Saga.chainAction2(
    EngineGen.chat1ChatUiChatInboxConversation,
    onGetInboxConvsUnboxed,
    'onGetInboxConvsUnboxed'
  )
  yield* Saga.chainAction2(
    EngineGen.chat1ChatUiChatInboxUnverified,
    onGetInboxUnverifiedConvs,
    'onGetInboxUnverifiedConvs'
  )
  yield* Saga.chainAction2(EngineGen.chat1ChatUiChatInboxFailed, onGetInboxConvFailed, 'onGetInboxConvFailed')
  yield* Saga.chainAction2(
    EngineGen.chat1ChatUiChatInboxLayout,
    maybeChangeSelectedConv,
    'maybeChangeSelectedConv'
  )
  yield* Saga.chainAction2(EngineGen.chat1ChatUiChatInboxLayout, ensureWidgetMetas, 'ensureWidgetMetas')

  // Load the selected thread
  yield* Saga.chainGenerator<
    | Chat2Gen.SelectConversationPayload
    | Chat2Gen.JumpToRecentPayload
    | Chat2Gen.LoadOlderMessagesDueToScrollPayload
    | Chat2Gen.LoadNewerMessagesDueToScrollPayload
    | Chat2Gen.LoadMessagesCenteredPayload
    | Chat2Gen.MarkConversationsStalePayload
    | ConfigGen.ChangedFocusPayload
  >(
    [
      Chat2Gen.selectConversation,
      Chat2Gen.jumpToRecent,
      Chat2Gen.loadOlderMessagesDueToScroll,
      Chat2Gen.loadNewerMessagesDueToScroll,
      Chat2Gen.loadMessagesCentered,
      Chat2Gen.markConversationsStale,
      ConfigGen.changedFocus,
    ],
    loadMoreMessages,
    'loadMoreMessages'
  )

  // get the unread (orange) line
  yield* Saga.chainGenerator<Chat2Gen.SelectConversationPayload>(
    Chat2Gen.selectConversation,
    getUnreadline,
    'getUnreadline'
  )

  yield* Saga.chainAction2(Chat2Gen.messageRetry, messageRetry, 'messageRetry')
  yield* Saga.chainGenerator<Chat2Gen.MessageSendPayload>(Chat2Gen.messageSend, messageSend, 'messageSend')
  yield* Saga.chainAction2(Chat2Gen.messageSendByUsernames, messageSendByUsernames, 'messageSendByUsernames')
  yield* Saga.chainGenerator<Chat2Gen.MessageEditPayload>(Chat2Gen.messageEdit, messageEdit, 'messageEdit')
  yield* Saga.chainAction2(Chat2Gen.messageEdit, clearMessageSetEditing, 'clearMessageSetEditing')
  yield* Saga.chainAction2(Chat2Gen.messageDelete, messageDelete, 'messageDelete')
  yield* Saga.chainAction2(Chat2Gen.messageDeleteHistory, deleteMessageHistory, 'deleteMessageHistory')
  yield* Saga.chainAction2(Chat2Gen.confirmScreenResponse, confirmScreenResponse, 'confirmScreenResponse')

  // Giphy
  yield* Saga.chainAction2(Chat2Gen.unsentTextChanged, unsentTextChanged, 'unsentTextChanged')
  yield* Saga.chainAction2(Chat2Gen.giphySend, giphySend, 'giphySend')

  yield* Saga.chainAction2(Chat2Gen.unfurlResolvePrompt, unfurlResolvePrompt, 'unfurlResolvePrompt')
  yield* Saga.chainAction2(Chat2Gen.unfurlResolvePrompt, unfurlDismissPrompt, 'unfurlDismissPrompt')
  yield* Saga.chainAction2(Chat2Gen.unfurlRemove, unfurlRemove, 'unfurlRemove')

  yield* Saga.chainAction2(Chat2Gen.previewConversation, previewConversationTeam)
  yield* Saga.chainAction2(Chat2Gen.previewConversation, previewConversationPersonMakesAConversation)
  yield* Saga.chainAction2(Chat2Gen.openFolder, openFolder)
  // On login lets load the untrusted inbox. This helps make some flows easier
  yield* Saga.chainAction2(ConfigGen.bootstrapStatusLoaded, startupInboxLoad, 'startupInboxLoad')

  yield* Saga.chainAction2(ConfigGen.bootstrapStatusLoaded, startupUserReacjisLoad, 'startupUserReacjisLoad')

  yield* Saga.chainAction2(Chat2Gen.updateUserReacjis, onUpdateUserReacjis, 'onUpdateUserReacjis')

  // Search handling
  yield* Saga.chainAction2(
    Chat2Gen.attachmentPreviewSelect,
    attachmentPreviewSelect,
    'attachmentPreviewSelect'
  )
  yield* Saga.chainGenerator<Chat2Gen.AttachmentDownloadPayload>(
    Chat2Gen.attachmentDownload,
    attachmentDownload,
    'attachmentDownload'
  )
  yield* Saga.chainGenerator<Chat2Gen.AttachmentsUploadPayload>(
    Chat2Gen.attachmentsUpload,
    attachmentsUpload,
    'attachmentsUpload'
  )
  yield* Saga.chainAction2(Chat2Gen.attachmentPasted, attachmentPasted, 'attachmentPasted')
  yield* Saga.chainGenerator<Chat2Gen.AttachmentFullscreenNextPayload>(
    Chat2Gen.attachmentFullscreenNext,
    attachmentFullscreenNext,
    'attachmentFullscreenNext'
  )

  yield* Saga.chainAction2(Chat2Gen.sendTyping, sendTyping, 'sendTyping')
  yield* Saga.chainAction2(Chat2Gen.resetChatWithoutThem, resetChatWithoutThem, 'resetChatWithoutThem')
  yield* Saga.chainAction2(Chat2Gen.resetLetThemIn, resetLetThemIn, 'resetLetThemIn')

  yield* Saga.chainAction2(
    [
      Chat2Gen.messagesAdd,
      Chat2Gen.updateUnreadline,
      Chat2Gen.markInitiallyLoadedThreadAsRead,
      Chat2Gen.updateReactions,
      ConfigGen.changedFocus,
      ConfigGen.changedActive,
      Chat2Gen.tabSelected,
    ],
    markThreadAsRead,
    'markThreadAsRead'
  )
  yield* Saga.chainAction2(
    [Chat2Gen.leaveConversation, TeamsGen.leftTeam, TeamsGen.deleteChannelConfirmed],
    clearModalsFromConvEvent,
    'clearModalsFromConvEvent'
  )
  yield* Saga.chainAction2(
    [Chat2Gen.navigateToInbox, Chat2Gen.leaveConversation, TeamsGen.leftTeam],
    navigateToInbox,
    'navigateToInbox'
  )
  yield* Saga.chainAction2(Chat2Gen.navigateToThread, navigateToThread, 'navigateToThread')

  yield* Saga.chainAction2(Chat2Gen.joinConversation, joinConversation, 'joinConversation')
  yield* Saga.chainAction2(Chat2Gen.leaveConversation, leaveConversation, 'leaveConversation')

  yield* Saga.chainAction2(Chat2Gen.muteConversation, muteConversation, 'muteConversation')
  yield* Saga.chainAction2(
    Chat2Gen.updateNotificationSettings,
    updateNotificationSettings,
    'updateNotificationSettings'
  )
  yield* Saga.chainGenerator<Chat2Gen.BlockConversationPayload>(
    Chat2Gen.blockConversation,
    blockConversation,
    'blockConversation'
  )
  yield* Saga.chainGenerator<Chat2Gen.HideConversationPayload>(
    Chat2Gen.hideConversation,
    hideConversation,
    'hideConversation'
  )
  yield* Saga.chainGenerator<Chat2Gen.HideConversationPayload>(
    Chat2Gen.unhideConversation,
    unhideConversation,
    'unhideConversation'
  )

  yield* Saga.chainAction2(Chat2Gen.setConvRetentionPolicy, setConvRetentionPolicy, 'setConvRetentionPolicy')
  yield* Saga.chainAction2(Chat2Gen.toggleMessageCollapse, toggleMessageCollapse, 'toggleMessageCollapse')
  yield* Saga.chainGenerator<Chat2Gen.CreateConversationPayload>(
    Chat2Gen.createConversation,
    createConversation,
    'createConversation'
  )
  yield* Saga.chainAction2(Chat2Gen.messageReplyPrivately, messageReplyPrivately, 'messageReplyPrivately')
  yield* Saga.chainAction2(Chat2Gen.openChatFromWidget, openChatFromWidget)
  yield* Saga.chainAction2(Chat2Gen.toggleInfoPanel, toggleInfoPanel)

  // Exploding things
  yield* Saga.chainGenerator<Chat2Gen.SetConvExplodingModePayload>(
    Chat2Gen.setConvExplodingMode,
    setConvExplodingMode,
    'setConvExplodingMode'
  )
  yield* Saga.chainGenerator<Chat2Gen.HandleSeeingWalletsPayload>(
    Chat2Gen.handleSeeingWallets,
    handleSeeingWallets,
    'handleSeeingWallets'
  )
  yield* Saga.chainAction2(Chat2Gen.toggleMessageReaction, toggleMessageReaction, 'toggleMessageReaction')
  yield* Saga.chainGenerator<ConfigGen.DaemonHandshakePayload>(
    ConfigGen.daemonHandshake,
    loadStaticConfig,
    'loadStaticConfig'
  )
  yield* Saga.chainAction2(NotificationsGen.receivedBadgeState, receivedBadgeState, 'receivedBadgeState')
  yield* Saga.chainAction2(Chat2Gen.setMinWriterRole, setMinWriterRole, 'setMinWriterRole')
  yield* Saga.chainAction2(GregorGen.pushState, gregorPushState, 'gregorPushState')
  yield* Saga.chainAction2(
    Chat2Gen.prepareFulfillRequestForm,
    prepareFulfillRequestForm,
    'prepareFulfillRequestForm'
  )

  yield* Saga.chainGenerator<Chat2Gen.SelectConversationPayload>(
    Chat2Gen.selectConversation,
    loadChannelInfos,
    'loadChannelInfos'
  )

  yield* Saga.chainAction2(Chat2Gen.addUsersToChannel, addUsersToChannel, 'addUsersToChannel')

  yield* Saga.chainAction2(
    EngineGen.chat1NotifyChatChatPromptUnfurl,
    onChatPromptUnfurl,
    'onChatPromptUnfurl'
  )
  yield* Saga.chainAction2(
    EngineGen.chat1NotifyChatChatAttachmentUploadProgress,
    onChatAttachmentUploadProgress,
    'onChatAttachmentUploadProgress'
  )
  yield* Saga.chainAction2(
    EngineGen.chat1NotifyChatChatAttachmentUploadStart,
    onChatAttachmentUploadStart,
    'onChatAttachmentUploadStart'
  )
  yield* Saga.chainAction2(
    EngineGen.chat1NotifyChatChatIdentifyUpdate,
    onChatIdentifyUpdate,
    'onChatIdentifyUpdate'
  )
  yield* Saga.chainAction2(
    EngineGen.chat1NotifyChatChatInboxSyncStarted,
    onChatInboxSyncStarted,
    'onChatInboxSyncStarted'
  )
  yield* Saga.chainAction2(EngineGen.chat1NotifyChatChatInboxSynced, onChatInboxSynced, 'onChatInboxSynced')
  yield* Saga.chainAction2(EngineGen.chat1NotifyChatChatPaymentInfo, onChatPaymentInfo, 'onChatPaymentInfo')
  yield* Saga.chainAction2(EngineGen.chat1NotifyChatChatRequestInfo, onChatRequestInfo, 'onChatRequestInfo')
  yield* Saga.chainAction2(
    EngineGen.chat1NotifyChatChatSetConvRetention,
    onChatSetConvRetention,
    'onChatSetConvRetention'
  )
  yield* Saga.chainAction2(
    EngineGen.chat1NotifyChatChatSetConvSettings,
    onChatSetConvSettings,
    'onChatSetConvSettings'
  )
  yield* Saga.chainAction2(
    EngineGen.chat1NotifyChatChatSetTeamRetention,
    onChatSetTeamRetention,
    'onChatSetTeamRetention'
  )
  yield* Saga.chainAction2(
    EngineGen.chat1NotifyChatChatSubteamRename,
    onChatSubteamRename,
    'onChatSubteamRename'
  )
  yield* Saga.chainAction2(
    EngineGen.chat1NotifyChatChatTLFFinalize,
    onChatChatTLFFinalizePayload,
    'onChatChatTLFFinalizePayload'
  )
  yield* Saga.chainAction2(EngineGen.chat1NotifyChatChatThreadsStale, onChatThreadStale, 'onChatThreadStale')
  yield* Saga.chainAction2(EngineGen.chat1NotifyChatNewChatActivity, onNewChatActivity, 'onNewChatActivity')
  yield* Saga.chainAction2(EngineGen.chat1ChatUiChatGiphySearchResults, onGiphyResults, 'onGiphyResults')
  yield* Saga.chainAction2(
    EngineGen.chat1ChatUiChatGiphyToggleResultWindow,
    onGiphyToggleWindow,
    'onGiphyToggleWindow'
  )
  yield* Saga.chainAction2(
    EngineGen.chat1ChatUiChatShowManageChannels,
    onChatShowManageChannels,
    'onChatShowManageChannels'
  )
  yield* Saga.chainAction2(
    EngineGen.chat1ChatUiChatCoinFlipStatus,
    onChatCoinFlipStatus,
    'onChatCoinFlipStatus'
  )
  yield* Saga.chainAction2(
    EngineGen.chat1ChatUiChatCommandMarkdown,
    onChatCommandMarkdown,
    'onChatCommandMarkdown'
  )
  yield* Saga.chainAction2(EngineGen.chat1ChatUiChatCommandStatus, onChatCommandStatus, 'onChatCommandStatus')
  yield* Saga.chainAction2(EngineGen.chat1ChatUiChatMaybeMentionUpdate, onChatMaybeMentionUpdate)

  yield* Saga.chainAction2(Chat2Gen.replyJump, onReplyJump)

  yield* Saga.chainGenerator<Chat2Gen.InboxSearchPayload>(Chat2Gen.inboxSearch, inboxSearch, 'inboxSearch')
  yield* Saga.chainAction2(Chat2Gen.toggleInboxSearch, onToggleInboxSearch, 'onToggleInboxSearch')
  yield* Saga.chainAction2(Chat2Gen.toggleInboxSearch, onMarkInboxSearchOld, 'onMarkInboxSearchOld')
  yield* Saga.chainAction2(Chat2Gen.inboxSearchSelect, onInboxSearchSelect, 'onInboxSearchSelect')
  yield* Saga.chainAction2(
    Chat2Gen.inboxSearchNameResults,
    onInboxSearchNameResults,
    'onInboxSearchNameResults'
  )
  yield* Saga.chainAction2(Chat2Gen.inboxSearchTextResult, onInboxSearchTextResult, 'onInboxSearchTextResult')
  yield* Saga.chainAction2(ConfigGen.mobileAppState, maybeCancelInboxSearchOnFocusChanged)

  yield* Saga.chainGenerator<Chat2Gen.ThreadSearchPayload>(
    Chat2Gen.threadSearch,
    threadSearch,
    'threadSearch'
  )
  yield* Saga.chainAction2(Chat2Gen.toggleThreadSearch, onToggleThreadSearch, 'onToggleThreadSearch')
  yield* Saga.chainAction2(Chat2Gen.selectConversation, hideThreadSearch)
  yield* Saga.chainAction2(Chat2Gen.deselectConversation, cancelAudioFromDeselect, 'cancelAudioFromDeselect')
  yield* Saga.chainAction2(Chat2Gen.deselectConversation, deselectConversation)

  yield* Saga.chainAction2(Chat2Gen.resolveMaybeMention, resolveMaybeMention)

  yield* Saga.chainAction2(Chat2Gen.pinMessage, pinMessage)
  yield* Saga.chainAction2(Chat2Gen.unpinMessage, unpinMessage)
  yield* Saga.chainAction2(Chat2Gen.ignorePinnedMessage, ignorePinnedMessage)

  yield* Saga.chainAction2(Chat2Gen.updateLastCoord, onUpdateLastCoord)

  yield* Saga.chainGenerator<Chat2Gen.LoadAttachmentViewPayload>(
    Chat2Gen.loadAttachmentView,
    loadAttachmentView
  )

  yield* Saga.chainAction2(Chat2Gen.selectConversation, refreshPreviousSelected)
  yield* Saga.chainAction2(Chat2Gen.selectConversation, ensureSelectedMeta)

  yield* Saga.chainAction2(Chat2Gen.selectConversation, fetchConversationBio)

  yield* Saga.chainAction2(Chat2Gen.sendAudioRecording, sendAudioRecording, 'sendAudioRecording')

  yield* Saga.chainAction2(EngineGen.connected, onConnect, 'onConnect')
  yield* Saga.chainAction2(Chat2Gen.setInboxNumSmallRows, setInboxNumSmallRows)
  yield* Saga.chainAction2(ConfigGen.bootstrapStatusLoaded, getInboxNumSmallRows)

<<<<<<< HEAD
  // Sharing features
  yield* Saga.chainAction2(ShareGen.shareText, shareTextWithSelectedConv)
  yield* Saga.chainAction2(ShareGen.shareDataIntent, shareAttachmentWithSelectedConv)
=======
  yield* Saga.chainAction2(Chat2Gen.dismissBlockButtons, dismissBlockButtons)
>>>>>>> cf498360

  yield* chatTeamBuildingSaga()
  yield* Saga.chainAction2(EngineGen.chat1NotifyChatChatConvUpdate, onChatConvUpdate, 'onChatConvUpdate')
}

export default chat2Saga<|MERGE_RESOLUTION|>--- conflicted
+++ resolved
@@ -1,4 +1,3 @@
-import * as I from 'immutable'
 import * as Saga from '../../util/saga'
 import {ifTSCComplainsAboutThisFunctionYouHaventHandledAllCasesInASwitch} from '../../util/switch'
 import * as Constants from '../../constants/chat2'
@@ -13,11 +12,6 @@
 import * as DeeplinksGen from '../deeplinks-gen'
 import * as EngineGen from '../engine-gen-gen'
 import * as GregorGen from '../gregor-gen'
-<<<<<<< HEAD
-=======
-import * as FsConstants from '../../constants/fs'
-import * as Flow from '../../util/flow'
->>>>>>> cf498360
 import * as NotificationsGen from '../notifications-gen'
 import * as RouteTreeGen from '../route-tree-gen'
 import * as ShareGen from '../share-gen'
@@ -30,7 +24,6 @@
 import * as Tabs from '../../constants/tabs'
 import commonTeamBuildingSaga, {filterForNs} from '../team-building'
 import * as TeamsConstants from '../../constants/teams'
-import logger from '../../logger'
 import {isMobile} from '../../constants/platform'
 import {NotifyPopup} from '../../native/notifications'
 import {saveAttachmentToCameraRoll, showShareActionSheet} from '../platform-specific'
@@ -72,7 +65,8 @@
 // Ask the service to refresh the inbox
 const inboxRefresh = (
   state: TypedState,
-  action: Chat2Gen.InboxRefreshPayload | EngineGen.Chat1NotifyChatChatInboxStalePayload
+  action: Chat2Gen.InboxRefreshPayload | EngineGen.Chat1NotifyChatChatInboxStalePayload,
+  logger: Saga.SagaLogger
 ) => {
   if (!state.config.loggedIn) {
     return false
@@ -95,7 +89,7 @@
       reason = 'inboxStale'
       break
     default:
-      ifTSCComplainsAboutThisFunctionYouHaventHandledAllCasesInASwitch(action.type)
+      ifTSCComplainsAboutThisFunctionYouHaventHandledAllCasesInASwitch(action)
   }
 
   logger.info(`Inbox refresh due to ${reason ?? '???'}`)
@@ -179,7 +173,7 @@
       keys = [action.payload.conversationIDKey].filter(Constants.isValidConversationIDKey)
       break
     default:
-      ifTSCComplainsAboutThisFunctionYouHaventHandledAllCasesInASwitch(action.type)
+      ifTSCComplainsAboutThisFunctionYouHaventHandledAllCasesInASwitch(action)
       throw new Error('Invalid action passed to unboxRows')
   }
   return Constants.getConversationIDKeyMetasToLoad(keys, state.chat2.metaMap)
@@ -559,7 +553,7 @@
 }
 
 // Get actions to update the messagemap when reactions are updated
-const reactionUpdateToActions = (info: RPCChatTypes.ReactionUpdateNotif) => {
+const reactionUpdateToActions = (info: RPCChatTypes.ReactionUpdateNotif, logger: Saga.SagaLogger) => {
   const conversationIDKey = Types.conversationIDToKey(info.convID)
   if (!info.reactionUpdates || info.reactionUpdates.length === 0) {
     logger.warn(`Got ReactionUpdateNotif with no reactionUpdates for convID=${conversationIDKey}`)
@@ -925,7 +919,7 @@
       actions = ephemeralPurgeToActions(activity.ephemeralPurge)
       break
     case RPCChatTypes.ChatActivityType.reactionUpdate:
-      actions = reactionUpdateToActions(activity.reactionUpdate)
+      actions = reactionUpdateToActions(activity.reactionUpdate, logger)
       break
     case RPCChatTypes.ChatActivityType.messagesUpdated: {
       actions = messagesUpdatedToActions(state, activity.messagesUpdated)
@@ -1076,7 +1070,7 @@
       forceClear = true
       break
     default:
-      ifTSCComplainsAboutThisFunctionYouHaventHandledAllCasesInASwitch(action.type)
+      ifTSCComplainsAboutThisFunctionYouHaventHandledAllCasesInASwitch(action)
   }
 
   if (!key || !Constants.isValidConversationIDKey(key)) {
@@ -1221,15 +1215,7 @@
   logger: Saga.SagaLogger
 ) {
   // Get the conversationIDKey
-  let key: Types.ConversationIDKey | null = null
-  switch (action.type) {
-    case Chat2Gen.selectConversation:
-      key = action.payload.conversationIDKey
-      break
-    default:
-      ifTSCComplainsAboutThisFunctionYouHaventHandledAllCasesInASwitch(action.type)
-      key = action.payload.conversationIDKey
-  }
+  let key: Types.ConversationIDKey | null = action.payload.conversationIDKey
 
   if (!key || !Constants.isValidConversationIDKey(key)) {
     logger.info('Load unreadline bail: no conversationIDKey')
@@ -1435,7 +1421,11 @@
   )
 }
 
-function* loadAttachmentView(state: TypedState, action: Chat2Gen.LoadAttachmentViewPayload) {
+function* loadAttachmentView(
+  state: TypedState,
+  action: Chat2Gen.LoadAttachmentViewPayload,
+  logger: Saga.SagaLogger
+) {
   const conversationIDKey = action.payload.conversationIDKey
   const viewType = action.payload.viewType
 
@@ -1986,7 +1976,7 @@
   return FsConstants.makeActionForOpenPathInFilesTab(path)
 }
 
-function* downloadAttachment(downloadToCache: boolean, message: Types.Message) {
+function* downloadAttachment(downloadToCache: boolean, message: Types.Message, logger: Saga.SagaLogger) {
   try {
     const conversationIDKey = message.conversationIDKey
     let lastRatioSent = -1 // force the first update to show no matter what
@@ -2047,7 +2037,7 @@
     return
   }
 
-  yield Saga.callUntyped(downloadAttachment, false, message)
+  yield Saga.callUntyped(downloadAttachment, false, message, logger)
 }
 
 function* attachmentFullscreenNext(state: TypedState, action: Chat2Gen.AttachmentFullscreenNextPayload) {
@@ -2491,7 +2481,7 @@
   if (!message || message.type !== 'attachment') {
     throw new Error('Invalid share message')
   }
-  const filePath = yield* downloadAttachment(true, message)
+  const filePath = yield* downloadAttachment(true, message, logger)
   if (!filePath) {
     logger.error('Downloading attachment failed')
     throw new Error('Downloading attachment failed')
@@ -2513,7 +2503,7 @@
   if (!message || message.type !== 'attachment') {
     throw new Error('Invalid share message')
   }
-  const fileName = yield* downloadAttachment(true, message)
+  const fileName = yield* downloadAttachment(true, message, logger)
   if (!fileName) {
     // failed to download
     logger.error('Downloading attachment failed')
@@ -2627,7 +2617,7 @@
   })
 }
 
-function* hideConversation(_: TypedState, action: Chat2Gen.HideConversationPayload) {
+function* hideConversation(_: TypedState, action: Chat2Gen.HideConversationPayload, logger: Saga.SagaLogger) {
   // Nav to inbox but don't use findNewConversation since changeSelectedConversation
   // does that with better information. It knows the conversation is hidden even before
   // that state bounces back.
@@ -2646,7 +2636,11 @@
   }
 }
 
-function* unhideConversation(_: TypedState, action: Chat2Gen.HideConversationPayload) {
+function* unhideConversation(
+  _: TypedState,
+  action: Chat2Gen.HideConversationPayload,
+  logger: Saga.SagaLogger
+) {
   try {
     yield RPCChatTypes.localSetConversationStatusLocalRpcPromise(
       {
@@ -3122,7 +3116,7 @@
     mention: {channel: action.payload.channel, name: action.payload.name},
   })
 
-const pinMessage = async (_: TypedState, action: Chat2Gen.PinMessagePayload) => {
+const pinMessage = async (_: TypedState, action: Chat2Gen.PinMessagePayload, logger: Saga.SagaLogger) => {
   try {
     await RPCChatTypes.localPinMessageRpcPromise({
       convID: Types.keyToConversationID(action.payload.conversationIDKey),
@@ -3133,7 +3127,7 @@
   }
 }
 
-const unpinMessage = async (_: TypedState, action: Chat2Gen.UnpinMessagePayload) => {
+const unpinMessage = async (_: TypedState, action: Chat2Gen.UnpinMessagePayload, logger: Saga.SagaLogger) => {
   try {
     await RPCChatTypes.localUnpinMessageRpcPromise(
       {convID: Types.keyToConversationID(action.payload.conversationIDKey)},
@@ -3302,7 +3296,11 @@
   state.chat2.inboxShowNew &&
   GregorGen.createUpdateCategory({body: 'true', category: Constants.inboxSearchNewKey})
 
-const dismissBlockButtons = async (_: TypedState, action: Chat2Gen.DismissBlockButtonsPayload) => {
+const dismissBlockButtons = async (
+  _: TypedState,
+  action: Chat2Gen.DismissBlockButtonsPayload,
+  logger: Saga.SagaLogger
+) => {
   try {
     await RPCTypes.userDismissBlockButtonsRpcPromise({tlfID: action.payload.teamID})
   } catch (err) {
@@ -3360,6 +3358,7 @@
       text: new HiddenString(action.payload.text),
     })
   }
+  return false
 }
 
 const shareAttachmentWithSelectedConv = (state: TypedState, action: ShareGen.ShareDataIntentPayload) => {
@@ -3378,6 +3377,7 @@
       ],
     })
   }
+  return false
 }
 
 const getInboxNumSmallRows = async () => {
@@ -3756,13 +3756,11 @@
   yield* Saga.chainAction2(Chat2Gen.setInboxNumSmallRows, setInboxNumSmallRows)
   yield* Saga.chainAction2(ConfigGen.bootstrapStatusLoaded, getInboxNumSmallRows)
 
-<<<<<<< HEAD
   // Sharing features
   yield* Saga.chainAction2(ShareGen.shareText, shareTextWithSelectedConv)
   yield* Saga.chainAction2(ShareGen.shareDataIntent, shareAttachmentWithSelectedConv)
-=======
+
   yield* Saga.chainAction2(Chat2Gen.dismissBlockButtons, dismissBlockButtons)
->>>>>>> cf498360
 
   yield* chatTeamBuildingSaga()
   yield* Saga.chainAction2(EngineGen.chat1NotifyChatChatConvUpdate, onChatConvUpdate, 'onChatConvUpdate')
