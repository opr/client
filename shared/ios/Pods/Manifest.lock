--- conflicted
+++ resolved
@@ -92,15 +92,15 @@
     - DoubleConversion
     - glog
   - glog (0.3.5)
-  - libwebp (1.0.3):
-    - libwebp/demux (= 1.0.3)
-    - libwebp/mux (= 1.0.3)
-    - libwebp/webp (= 1.0.3)
-  - libwebp/demux (1.0.3):
+  - libwebp (1.1.0):
+    - libwebp/demux (= 1.1.0)
+    - libwebp/mux (= 1.1.0)
+    - libwebp/webp (= 1.1.0)
+  - libwebp/demux (1.1.0):
     - libwebp/webp
-  - libwebp/mux (1.0.3):
+  - libwebp/mux (1.1.0):
     - libwebp/demux
-  - libwebp/webp (1.0.3)
+  - libwebp/webp (1.1.0)
   - lottie-ios (3.1.6)
   - lottie-react-native (3.3.2):
     - lottie-ios (~> 3.1.3)
@@ -374,9 +374,9 @@
     - React
   - RNScreens (1.0.0-alpha.23):
     - React
-  - SDWebImage (5.2.5):
-    - SDWebImage/Core (= 5.2.5)
-  - SDWebImage/Core (5.2.5)
+  - SDWebImage (5.5.0):
+    - SDWebImage/Core (= 5.5.0)
+  - SDWebImage/Core (5.5.0)
   - SDWebImageWebPCoder (0.2.5):
     - libwebp (~> 1.0)
     - SDWebImage/Core (~> 5.0)
@@ -483,11 +483,8 @@
     - Flipper-RSocket
     - FlipperKit
     - libwebp
-<<<<<<< HEAD
+    - lottie-ios
     - OpenSSL-Universal
-=======
-    - lottie-ios
->>>>>>> e440ce8e
     - SDWebImage
     - SDWebImageWebPCoder
     - YogaKit
@@ -662,10 +659,9 @@
   FlipperKit: 6dc9b8f4ef60d9e5ded7f0264db299c91f18832e
   Folly: 30e7936e1c45c08d884aa59369ed951a8e68cf51
   glog: 1f3da668190260b06b429bb211bfbee5cd790c28
-  libwebp: 057912d6d0abfb6357d8bb05c0ea470301f5d61e
-<<<<<<< HEAD
-  lottie-ios: 6037add6441183d4ffd100d2ac78724aa8d919d4
-  lottie-react-native: d8caf2aa9ab8bb76312e44997c1c91804a23d44d
+  libwebp: 946cb3063cea9236285f7e9a8505d806d30e07f3
+  lottie-ios: 85ce835dd8c53e02509f20729fc7d6a4e6645a0a
+  lottie-react-native: 2a1a82bb326ae51331a5520de0cf706733c6db69
   OpenSSL-Universal: 8b48cc0d10c1b2923617dfe5c178aa9ed2689355
   RCTRequired: 0873f5bdb1762d2b9b1ae16a01c4f91d6ee3b6dd
   RCTTypeSafety: a605e0cc0e4220f6e65896bd9e675073c2978f35
@@ -676,19 +672,6 @@
   React-jsi: bc8166d6833cdcb0848c80710b26ce63fad2c099
   React-jsiexecutor: 8bf0b2707f05865113415088c398a7f98c0cf546
   React-jsinspector: 8e5913c4c6c54f0d3f9c9fc630c465a89cded65d
-=======
-  lottie-ios: 85ce835dd8c53e02509f20729fc7d6a4e6645a0a
-  lottie-react-native: 2a1a82bb326ae51331a5520de0cf706733c6db69
-  RCTRequired: b153add4da6e7dbc44aebf93f3cf4fcae392ddf1
-  RCTTypeSafety: 9aa1b91d7f9310fc6eadc3cf95126ffe818af320
-  React: b6a59ef847b2b40bb6e0180a97d0ca716969ac78
-  React-Core: 688b451f7d616cc1134ac95295b593d1b5158a04
-  React-CoreModules: d04f8494c1a328b69ec11db9d1137d667f916dcb
-  React-cxxreact: d0f7bcafa196ae410e5300736b424455e7fb7ba7
-  React-jsi: cb2cd74d7ccf4cffb071a46833613edc79cdf8f7
-  React-jsiexecutor: d5525f9ed5f782fdbacb64b9b01a43a9323d2386
-  React-jsinspector: fa0ecc501688c3c4c34f28834a76302233e29dc0
->>>>>>> e440ce8e
   react-native-cameraroll: 3e5e34d36d93548ae7770ee8ab7b2ae9e778f571
   react-native-contacts: be6cde1ffc9c0196fbb57d987b9d40f12b85989c
   react-native-geolocation: c956aeb136625c23e0dce0467664af2c437888c9
@@ -713,7 +696,7 @@
   RNGestureHandler: 946a7691e41df61e2c4b1884deab41a4cdc3afff
   RNReanimated: 1b52415c4302f198cb581282a0166690bad62c43
   RNScreens: f28b48b8345f2f5f39ed6195518291515032a788
-  SDWebImage: 4eabf2fa6695c95c47724214417a9c036c965e4a
+  SDWebImage: 86589f0d47a7de15827640c71813e23fd428965c
   SDWebImageWebPCoder: 947093edd1349d820c40afbd9f42acb6cdecd987
   UMBarCodeScannerInterface: d5a6fdc98ed6241225b0a8432a7f4e2b397668bc
   UMCameraInterface: 68870a3197fee85bd5afca5609ba4a5b7257d19d
