--- conflicted
+++ resolved
@@ -135,18 +135,11 @@
   @TargetApi(Build.VERSION_CODES.KITKAT)
   protected void onCreate(Bundle savedInstanceState) {
     ReactInstanceManager instanceManager = this.getReactInstanceManager();
-<<<<<<< HEAD
-    if (!instanceManager.hasStartedCreatingInitialContext()) {
-      // Construct it in the background
-      instanceManager.createReactContextInBackground();
-    }
-=======
     if (!this.createdReact) {
       this.createdReact = true;
       instanceManager.createReactContextInBackground();
     }
 
->>>>>>> cf498360
     setupKBRuntime(this, true);
     super.onCreate(null);
 
