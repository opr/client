import * as React from 'react'
import * as Kb from '../../common-adapters'
import * as Styles from '../../styles'
import {maxUsernameLength} from '../../constants/signup'
import {SignupScreen, errorBanner} from '../common'

type Props = {
  error: string
  initialUsername?: string
  onBack: () => void
  onContinue: (username: string) => void
  onLogin: (username: string) => void
  usernameTaken: string | null
  waiting: boolean
}

const EnterUsername = (props: Props) => {
  const [username, onChangeUsername] = React.useState(props.initialUsername || '')
  const disabled = !username || username === props.usernameTaken
  const onContinue = () => (disabled ? {} : props.onContinue(username))
  return (
    <SignupScreen
      banners={[
        ...(props.usernameTaken
          ? [
<<<<<<< HEAD
              <Kb.Banner
                key="usernameTaken"
                text="Sorry, this username is already taken. Did you mean to" // see `actions` title for the end of this sentence
                actions={[
                  {
                    onClick: () => props.usernameTaken && props.onLogin(props.usernameTaken),
                    title: `log in as ${props.usernameTaken}?`,
                  },
                ]}
                color="blue"
              />,
=======
              <Kb.Banner key="usernameTaken" color="blue">
                <Kb.BannerParagraph
                  bannerColor="blue"
                  content={[
                    'Sorry, this username is already taken. Did you mean to ',
                    {
                      onClick: () => props.onLogin(props.usernameTaken),
                      text: `log in as ${props.usernameTaken}`,
                    },
                    '?',
                  ]}
                />
              </Kb.Banner>,
>>>>>>> 24298c1e
            ]
          : []),
        ...errorBanner(props.error),
      ]}
      buttons={[
        {
          disabled: disabled,
          label: 'Continue',
          onClick: onContinue,
          type: 'Success',
          waiting: props.waiting,
        },
      ]}
      onBack={props.onBack}
      title={Styles.isMobile ? 'Create account' : 'Create an account'}
    >
      <Kb.Box2
        alignItems="center"
        gap={Styles.isMobile ? 'small' : 'medium'}
        direction="vertical"
        style={styles.body}
        fullWidth={true}
      >
        <Kb.Avatar size={96} />
        <Kb.Box2 direction="vertical" gap="tiny" style={styles.inputBox}>
          <Kb.NewInput
            autoFocus={true}
            containerStyle={styles.input}
            placeholder="Pick a username"
            maxLength={maxUsernameLength}
            onChangeText={onChangeUsername}
            onEnterKeyDown={onContinue}
            value={username}
          />
          <Kb.Text type="BodySmall" style={styles.inputSub}>
            Your username is unique and can not be changed in the future.
          </Kb.Text>
        </Kb.Box2>
      </Kb.Box2>
    </SignupScreen>
  )
}

const styles = Styles.styleSheetCreate({
  body: {
    flex: 1,
  },
  input: Styles.platformStyles({
    common: {},
    isElectron: {
      ...Styles.padding(0, Styles.globalMargins.xsmall),
      height: 38,
      width: 368,
    },
    isMobile: {
      ...Styles.padding(0, Styles.globalMargins.small),
      height: 48,
    },
  }),
  inputBox: Styles.platformStyles({
    isElectron: {
      // need to set width so subtext will wrap
      width: 368,
    },
  }),
  inputSub: {
    marginLeft: 2,
  },
})

export default EnterUsername<|MERGE_RESOLUTION|>--- conflicted
+++ resolved
@@ -23,33 +23,19 @@
       banners={[
         ...(props.usernameTaken
           ? [
-<<<<<<< HEAD
-              <Kb.Banner
-                key="usernameTaken"
-                text="Sorry, this username is already taken. Did you mean to" // see `actions` title for the end of this sentence
-                actions={[
-                  {
-                    onClick: () => props.usernameTaken && props.onLogin(props.usernameTaken),
-                    title: `log in as ${props.usernameTaken}?`,
-                  },
-                ]}
-                color="blue"
-              />,
-=======
               <Kb.Banner key="usernameTaken" color="blue">
                 <Kb.BannerParagraph
                   bannerColor="blue"
                   content={[
                     'Sorry, this username is already taken. Did you mean to ',
                     {
-                      onClick: () => props.onLogin(props.usernameTaken),
+                      onClick: () => props.usernameTaken && props.onLogin(props.usernameTaken),
                       text: `log in as ${props.usernameTaken}`,
                     },
                     '?',
                   ]}
                 />
               </Kb.Banner>,
->>>>>>> 24298c1e
             ]
           : []),
         ...errorBanner(props.error),
