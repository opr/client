--- conflicted
+++ resolved
@@ -129,22 +129,6 @@
         {leftActionText || customCancelText || 'Cancel'}
       </Text>
     ) : (
-<<<<<<< HEAD
-      <BackButton
-        badgeNumber={badgeNumber}
-        hideBackLabel={hideBackLabel}
-        iconColor={
-          customIconColor ||
-          (disabled
-            ? Styles.globalColors.black_10
-            : theme === 'dark'
-            ? Styles.globalColors.white
-            : Styles.globalColors.black_50)
-        }
-        style={styles.action}
-        onClick={onLeftAction}
-      />
-=======
       (onLeftAction || leftAction === 'back') && (
         <BackButton
           badgeNumber={badgeNumber}
@@ -161,7 +145,6 @@
           onClick={onLeftAction ?? undefined}
         />
       )
->>>>>>> 861410a5
     )}
   </Box>
 )
