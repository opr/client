--- conflicted
+++ resolved
@@ -121,12 +121,9 @@
   get HeaderHocHeader() {
     return require('./header-hoc').HeaderHocHeader
   },
-<<<<<<< HEAD
   get HeaderHocWrapper() {
     return require('./header-hoc').HeaderHocWrapper
   },
-=======
->>>>>>> ba430546
   get HeaderOrPopup() {
     return require('./header-or-popup').default
   },
