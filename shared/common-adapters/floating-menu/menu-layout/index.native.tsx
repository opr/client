--- conflicted
+++ resolved
@@ -14,13 +14,9 @@
   newTag?: boolean | null
   index: number
   numItems: number
-<<<<<<< HEAD
-  onHidden?: (() => void )| null
-=======
-  onHidden?: () => void | null
+  onHidden?: (() => void) | null
   textColor?: Styles.Color
   backgroundColor?: Styles.Color
->>>>>>> 24298c1e
 } & MenuItem
 
 const MenuRow = (props: MenuRowProps) => (
