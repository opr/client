--- conflicted
+++ resolved
@@ -9,7 +9,6 @@
 import * as Styles from '../styles'
 import type {Props} from './header-hoc.types'
 
-<<<<<<< HEAD
 export const HeaderHocHeader = (props: Props) => (
   <Box style={Styles.collapseStyles([styles.header, props.theme === 'light' ? styles.headerLight : styles.headerDark, props.headerStyle])}>
     {props.customComponent}
@@ -18,25 +17,6 @@
         <Text type="BodyBigLink" style={styles.action} onClick={props.onCancel}>
           {props.customCancelText || 'Cancel'}
         </Text>
-=======
-export const HeaderHocHeader = ({
-  headerStyle,
-  customComponent,
-  hideBackLabel,
-  title,
-  onCancel,
-  customCancelText,
-  onBack,
-  onRightAction,
-  rightActionLabel,
-  theme = 'light',
-}: Props) => (
-  <Box style={Styles.collapseStyles([styles.header, theme === 'light' ? styles.headerLight : styles.headerDark, headerStyle])}>
-    {customComponent}
-    {!!title && (
-      <Box style={styles.titleContainer}>
-        <Text type="BodySemibold" style={styles.title}>{title}</Text>
->>>>>>> 03cf5fd7
       </Box>
     )}
     {props.onBack && (
@@ -52,7 +32,7 @@
     )}
     {!!props.title && (
       <Box style={styles.titleContainer}>
-        <Text type="BodySmall" style={styles.title} lineClamp={1}>!{props.title}</Text>
+        <Text type="BodySemibold" style={styles.title} lineClamp={1}>!{props.title}</Text>
       </Box>
     )}
     <Box style={styles.rightAction}>
