--- conflicted
+++ resolved
@@ -123,14 +123,9 @@
 
   const statusCodeToMessage: any = {
     [RPCTypes.StatusCode.scstreamunknown]: invalidInputMessage,
-<<<<<<< HEAD
-    [RPCTypes.StatusCode
-      .scsigcannotverify]: `Wrong message type: wanted an attached signature, but got a signed and encrypted message instead.`,
-  }
-=======
     [RPCTypes.StatusCode.scsigcannotverify]: `Cannot verify ${type === 'text' ? 'message' : 'file'}`,
   } as const
->>>>>>> bfbc36a6
+
   return statusCodeToMessage[code] || `Failed to ${operation} ${type}.`
 }
 
