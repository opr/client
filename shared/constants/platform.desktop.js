--- conflicted
+++ resolved
@@ -1,7 +1,10 @@
 // @flow
-import * as Path from '../util/path.desktop'
+// import path from 'path'
+console.log('aaa platform desktop start')
+const path = keybase.path
+const env = keybase.process.env
+const platform = keybase.process.platform
 
-const platform = process.platform
 export const isMobile = false
 export const isAndroid = false
 export const isIOS = false
@@ -14,19 +17,10 @@
 export const isAndroidNewerThanN = false
 
 // For storyshots, we only want to test macOS
-<<<<<<< HEAD
-const isDarwin = keybase.process.platform === 'darwin'
-const isWindows = keybase.process.platform === 'win32'
-const isLinux = keybase.process.platform === 'linux'
-const mobileOsVersion = 'Not implemented on desktop'
+export const fileUIName = isDarwin || __STORYBOOK__ ? 'Finder' : isWindows ? 'Explorer' : 'File Explorer'
 
-const fileUIName = isDarwin || __STORYBOOK__ ? 'Finder' : isWindows ? 'Explorer' : 'File Explorer'
-=======
-export const fileUIName = isDarwin || __STORYBOOK__ ? 'Finder' : isWindows ? 'Explorer' : 'File Explorer'
->>>>>>> 087c679b
-
-const runMode = keybase.process.env['KEYBASE_RUN_MODE'] || 'prod'
-const homeEnv = keybase.process.env['HOME'] || ''
+const runMode = env['KEYBASE_RUN_MODE'] || 'prod'
+const homeEnv = env['HOME'] || ''
 
 if (__DEV__ && !__STORYBOOK__) {
   console.log(`Run mode: ${runMode}`)
@@ -34,33 +28,10 @@
 
 const socketName = 'keybased.sock'
 
-<<<<<<< HEAD
-function win32SocketDialPath(): string {
-  let appdata = keybase.process.env['LOCALAPPDATA'] || ''
-  // Remove leading drive letter e.g. C:
-  if (/^[a-zA-Z]:/.test(appdata)) {
-    appdata = appdata.slice(2)
-  }
-  // Handle runModes, prod has no extension.
-  let extension = ''
-  if (runMode !== 'prod') {
-    extension = runMode.charAt(0).toUpperCase() + runMode.substr(1)
-  }
-  let dir = `\\\\.\\pipe\\kbservice${appdata}\\Keybase${extension}`
-  return Path.join(dir, socketName)
-}
-
-function linuxSocketDialPath(): string {
-  // If XDG_RUNTIME_DIR is defined use that, else use $HOME/.config.
-  const homeConfigDir = Path.join(homeEnv, '.config')
-  const runtimeDir = keybase.process.env['XDG_RUNTIME_DIR'] || ''
-
-=======
 const getLinuxPaths = () => {
   // If XDG_RUNTIME_DIR is defined use that, else use $HOME/.config.
   const homeConfigDir = path.join(homeEnv, '.config')
-  const runtimeDir = process.env['XDG_RUNTIME_DIR'] || ''
->>>>>>> 087c679b
+  const runtimeDir = env['XDG_RUNTIME_DIR'] || ''
   const cacheDir = runtimeDir || homeConfigDir
   const appName = `keybase${runMode === 'prod' ? '' : `.${runMode}`}`
 
@@ -70,119 +41,11 @@
     )
   }
 
-<<<<<<< HEAD
-  return keybase.path.join(cacheDir, `keybase${suffix}`, socketName)
-}
-
-const darwinCacheRoot = `${homeEnv}/Library/Caches/${envedPathOSX[runMode]}/`
-const darwinSandboxCacheRoot = `${homeEnv}/Library/Group Containers/keybase/Library/Caches/${
-  envedPathOSX[runMode]
-}/`
-const darwinSandboxSocketPath = Path.join(darwinSandboxCacheRoot, socketName)
-
-function findSocketDialPath(): string {
-  switch (keybase.process.platform) {
-    case 'darwin':
-      return darwinSandboxSocketPath
-    case 'linux':
-      return linuxSocketDialPath()
-    case 'win32':
-      return win32SocketDialPath()
-  }
-  throw new Error(`Unknown platform ${keybase.process.platform}`)
-}
-
-function findDataRoot(): string {
-  switch (keybase.process.platform) {
-    case 'darwin':
-      return `${homeEnv}/Library/Application Support/${envedPathOSX[runMode]}/`
-    case 'linux':
-      const linuxDefaultRoot = `${homeEnv}/.local/share`
-      return `${keybase.process.env['XDG_DATA_HOME'] || linuxDefaultRoot}/${envedPathLinux[runMode]}/`
-    case 'win32':
-      return `${keybase.process.env['LOCALAPPDATA'] || ''}\\Keybase\\`
-  }
-  throw new Error(`Unknown platform ${keybase.process.platform}`)
-}
-
-function findCacheRoot(): string {
-  switch (keybase.process.platform) {
-    case 'darwin':
-      return darwinCacheRoot
-    case 'linux':
-      const linuxDefaultRoot = `${homeEnv}/.cache`
-      return `${keybase.process.env['XDG_CACHE_HOME'] || linuxDefaultRoot}/${envedPathLinux[runMode]}/`
-    case 'win32':
-      return `${keybase.process.env['APPDATA'] || ''}\\Keybase\\`
-  }
-  throw new Error(`Unknown platform ${keybase.process.platform}`)
-}
-
-function logDir(): string {
-  // See LogDir() functions in go/libkb/home.go.
-  //
-  // TODO: darwin and win32 cases are inconsistent with their LogDir()
-  // counterparts. Fix this.
-  switch (keybase.process.platform) {
-    case 'darwin':
-      return `${homeEnv}/Library/Logs`
-    case 'linux':
-      return findCacheRoot()
-    case 'win32':
-      return `${keybase.process.env['LOCALAPPDATA'] || ''}\\${envedPathWin32[runMode]}`
-  }
-  throw new Error(`Unknown platform ${keybase.process.platform}`)
-}
-
-function logFileName(): string {
-  // See DesktopLogFileName in go/libkb/constants.go.
-  //
-  // TODO: darwin and win32 cases are inconsistent with
-  // DesktopLogFileName. Fix this.
-  switch (keybase.process.platform) {
-    case 'darwin':
-      return `${logDir()}/${envedPathOSX[runMode]}.app.log`
-    case 'linux':
-      return `${logDir()}/Keybase.app.log`
-    case 'win32':
-      return `${logDir()}\\keybase.app.log`
-  }
-  throw new Error(`Unknown platform ${keybase.process.platform}`)
-}
-
-const serverConfigFileName = (function() {
-  switch (keybase.process.platform) {
-    case 'darwin':
-      return `${logDir()}/${envedPathOSX[runMode]}.app.serverConfig`
-    case 'linux':
-      return `${logDir()}/keybase.app.serverConfig`
-    case 'win32':
-      return `${logDir()}\\keybase.app.serverConfig`
-  }
-  throw new Error(`Unknown platform ${keybase.process.platform}`)
-})()
-
-const jsonDebugFileName = (function() {
-  switch (keybase.process.platform) {
-    case 'darwin':
-      return `${logDir()}/${envedPathOSX[runMode]}.app.debug`
-    case 'linux':
-      return `${logDir()}/keybase.app.debug`
-    case 'win32':
-      return `${logDir()}\\keybase.app.debug`
-  }
-  throw new Error(`Unknown platform ${keybase.process.platform}`)
-})()
-
-function pprofDir(): string {
-  // Empty string means let the service figure out the right directory.
-  return ''
-=======
-  const logDir = `${process.env['XDG_CACHE_HOME'] || `${homeEnv}/.cache`}/${appName}/`
+  const logDir = `${env['XDG_CACHE_HOME'] || `${homeEnv}/.cache`}/${appName}/`
 
   return {
     cacheRoot: logDir,
-    dataRoot: `${process.env['XDG_DATA_HOME'] || `${homeEnv}/.local/share`}/${appName}/`,
+    dataRoot: `${env['XDG_DATA_HOME'] || `${homeEnv}/.local/share`}/${appName}/`,
     jsonDebugFileName: `${logDir}keybase.app.debug`,
     logDir,
     logFileName: `${logDir}Keybase.app.log`,
@@ -193,16 +56,16 @@
 
 const getWindowsPaths = () => {
   const appName = `Keybase${runMode === 'prod' ? '' : runMode[0].toUpperCase() + runMode.slice(1)}`
-  let appdata = process.env['LOCALAPPDATA'] || ''
+  let appdata = env['LOCALAPPDATA'] || ''
   // Remove leading drive letter e.g. C:
   if (/^[a-zA-Z]:/.test(appdata)) {
     appdata = appdata.slice(2)
   }
   let dir = `\\\\.\\pipe\\kbservice${appdata}\\${appName}`
-  const logDir = `${process.env['LOCALAPPDATA'] || ''}\\${appName}\\`
+  const logDir = `${env['LOCALAPPDATA'] || ''}\\${appName}\\`
   return {
-    cacheRoot: `${process.env['APPDATA'] || ''}\\${appName}\\`,
-    dataRoot: `${process.env['LOCALAPPDATA'] || ''}\\${appName}\\`,
+    cacheRoot: `${env['APPDATA'] || ''}\\${appName}\\`,
+    dataRoot: `${env['LOCALAPPDATA'] || ''}\\${appName}\\`,
     jsonDebugFileName: `${logDir}keybase.app.debug`,
     logDir,
     logFileName: `${logDir}keybase.app.log`,
@@ -231,7 +94,6 @@
   (isLinux && getLinuxPaths()) || (isWindows && getWindowsPaths()) || (isDarwin && getDarwinPaths())
 if (!paths) {
   throw new Error('Unknown OS')
->>>>>>> 087c679b
 }
 
 export const {dataRoot, cacheRoot, socketPath, jsonDebugFileName, serverConfigFileName, logFileName} = paths
@@ -239,4 +101,5 @@
 // Empty string means let the service figure out the right directory.
 export const pprofDir = ''
 export const version = 'TODO'
-export {runMode}+export {runMode}
+console.log('aaa platform desktop end')