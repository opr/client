--- conflicted
+++ resolved
@@ -56,11 +56,8 @@
 
 export type State = {
   appFocused: boolean,
-<<<<<<< HEAD
   userActive: boolean,
-=======
   appFocusedCount: number,
->>>>>>> cafa8606
   bootStatus: BootStatus,
   pushLoaded: boolean,
   bootstrapTriesRemaining: number,
