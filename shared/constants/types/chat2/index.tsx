import * as RPCChatTypes from '../rpc-chat-gen'
import * as RPCTypes from '../rpc-gen'
import * as Common from './common'
import * as Meta from './meta'
import * as Message from './message'
import * as Wallet from '../wallets'
import * as TeamBuildingTypes from '../team-building'
import HiddenString from '../../../util/hidden-string'
import {AmpTracker} from '../../../chat/audio/amptracker'

export type QuoteInfo = {
  // Always positive and monotonically increasing.
  counter: number
  ordinal: Message.Ordinal
  sourceConversationIDKey: Common.ConversationIDKey
  targetConversationIDKey: Common.ConversationIDKey
}

export type PaymentConfirmInfo = {
  error?: RPCTypes.Status
  summary?: RPCChatTypes.UIChatPaymentSummary
}

// Static config data we use for various things
export type StaticConfig = {
  deletableByDeleteHistory: Set<Message.MessageType>
  builtinCommands: {
    [K in RPCChatTypes.ConversationBuiltinCommandTyp]: Array<RPCChatTypes.ConversationCommand>
  }
}

export type MetaMap = Map<Common.ConversationIDKey, Meta.ConversationMeta>
export type ConversationCountMap = Map<Common.ConversationIDKey, number>

export type ThreadSearchStatus = 'initial' | 'inprogress' | 'done'

export type ThreadSearchInfo = {
  status: ThreadSearchStatus
  hits: Array<Message.Message>
  visible: boolean
}

export type InboxSearchStatus = 'initial' | 'inprogress' | 'success' | 'error'

export type InboxSearchTextHit = {
  conversationIDKey: Common.ConversationIDKey
  name: string
  numHits: number
  query: string
  teamType: 'big' | 'small'
  time: number
}

export type InboxSearchConvHit = {
  conversationIDKey: Common.ConversationIDKey
  name: string
  teamType: 'big' | 'small'
}

export type InboxSearchInfo = {
  indexPercent: number
  nameResults: Array<InboxSearchConvHit>
  nameStatus: InboxSearchStatus
  nameResultsUnread: boolean
  query: HiddenString
  selectedIndex: number
  textResults: Array<InboxSearchTextHit>
  textStatus: InboxSearchStatus
}

// Where focus should be going to.
// Null represents the default chat input.
// This is very simple for now, but we can make
// it fancier by using a stack and more types
export type Focus = 'filter' | null

export type CenterOrdinalHighlightMode = 'none' | 'flash' | 'always'

export type CenterOrdinal = {
  ordinal: Message.Ordinal
  highlightMode: CenterOrdinalHighlightMode
}

export type AttachmentViewStatus = 'loading' | 'success' | 'error'

export type AttachmentViewInfo = {
  status: AttachmentViewStatus
  messages: Array<Message.Message>
  last: boolean
}

export type AttachmentFullscreenSelection = {
  autoPlay: boolean
  message: Message.Message
}

export type CommandStatusInfo = {
  displayText: string
  displayType: RPCChatTypes.UICommandStatusDisplayTyp
  actions: Array<RPCChatTypes.UICommandStatusActionTyp>
}

export type UserReacjis = {
  topReacjis: Array<string>
  skinTone: number
}

export type Coordinate = {
  accuracy: number
  lat: number
  lon: number
}

export enum AudioRecordingStatus {
  INITIAL = 0,
  RECORDING,
  STAGED,
  STOPPED,
  CANCELLED,
}

export enum AudioStopType {
  CANCEL = 0,
  RELEASE,
  SEND,
  STOPBUTTON,
}

export type AudioRecordingInfo = {
  status: AudioRecordingStatus
  outboxID: Buffer
  path: string
  recordEnd?: number
  recordStart: number
  isLocked: boolean
  amps?: AmpTracker
}

export type BlockButtonsInfo = {
  adder: string
}

export type State = Readonly<{
  accountsInfoMap: Map<
    Common.ConversationIDKey,
    Map<RPCChatTypes.MessageID, Message.ChatRequestInfo | Message.ChatPaymentInfo>
  > // temp cache for requestPayment and sendPayment message data,
  attachmentFullscreenSelection?: AttachmentFullscreenSelection
  attachmentViewMap: Map<Common.ConversationIDKey, Map<RPCChatTypes.GalleryItemTyp, AttachmentViewInfo>>
  audioRecording: Map<Common.ConversationIDKey, AudioRecordingInfo>
  badgeMap: ConversationCountMap // id to the badge count,
<<<<<<< HEAD
  blockButtonsMap: Map<RPCTypes.TeamID, BlockButtonsInfo> // Should we show block buttons for this team ID?
=======
  blockButtonsMap: Map<RPCTypes.TeamID, boolean> // Should we show block buttons for this team ID?
>>>>>>> a74b3efb
  botCommandsUpdateStatusMap: Map<Common.ConversationIDKey, RPCChatTypes.UIBotCommandsUpdateStatus>
  channelSearchText: string
  commandMarkdownMap: Map<Common.ConversationIDKey, RPCChatTypes.UICommandMarkdown>
  commandStatusMap: Map<Common.ConversationIDKey, CommandStatusInfo>
  containsLatestMessageMap: Map<Common.ConversationIDKey, boolean>
  createConversationError: string | null
  dismissedInviteBannersMap: Map<Common.ConversationIDKey, boolean>
  draftMap: Map<Common.ConversationIDKey, string>
  editingMap: Map<Common.ConversationIDKey, Message.Ordinal> // current message being edited,
  explodingModeLocks: Map<Common.ConversationIDKey, number> // locks set on exploding mode while user is inputting text,
  explodingModes: Map<Common.ConversationIDKey, number> // seconds to exploding message expiration,
  flipStatusMap: Map<string, RPCChatTypes.UICoinFlipStatus>
  focus: Focus
  giphyResultMap: Map<Common.ConversationIDKey, RPCChatTypes.GiphySearchResults | undefined>
  giphyWindowMap: Map<Common.ConversationIDKey, boolean>
  inboxNumSmallRows?: number
  inboxHasLoaded: boolean // if we've ever loaded,
  inboxLayout: RPCChatTypes.UIInboxLayout | null // layout of the inbox
  inboxSearch?: InboxSearchInfo
  inboxShowNew: boolean // mark search as new,
  isWalletsNew: boolean // controls new-ness of wallets in chat UI,
  lastCoord?: Coordinate
  maybeMentionMap: Map<string, RPCChatTypes.UIMaybeMentionInfo>
  messageCenterOrdinals: Map<Common.ConversationIDKey, CenterOrdinal> // ordinals to center threads on,
  messageMap: Map<Common.ConversationIDKey, Map<Message.Ordinal, Message.Message>> // messages in a thread,
  messageOrdinals: Map<Common.ConversationIDKey, Set<Message.Ordinal>> // ordered ordinals in a thread,
  metaMap: MetaMap // metadata about a thread, There is a special node for the pending conversation,
  moreToLoadMap: Map<Common.ConversationIDKey, boolean> // if we have more data to load,
  mutedMap: Map<Common.ConversationIDKey, boolean> // muted convs
  orangeLineMap: Map<Common.ConversationIDKey, number> // last message we've seen,
  paymentConfirmInfo?: PaymentConfirmInfo // chat payment confirm screen data,
  paymentStatusMap: Map<Wallet.PaymentID, Message.ChatPaymentInfo>
  pendingOutboxToOrdinal: Map<Common.ConversationIDKey, Map<Message.OutboxID, Message.Ordinal>> // messages waiting to be sent,
  prependTextMap: Map<Common.ConversationIDKey, HiddenString | null>
  previousSelectedConversation: Common.ConversationIDKey // the previous selected conversation, if any,
  quote?: QuoteInfo // last quoted message,
  replyToMap: Map<Common.ConversationIDKey, Message.Ordinal>
  selectedConversation: Common.ConversationIDKey // the selected conversation, if any,
  smallTeamsExpanded: boolean // if we're showing all small teams,
  staticConfig?: StaticConfig // static config stuff from the service. only needs to be loaded once. if null, it hasn't been loaded,
  teamBuilding: TeamBuildingTypes.TeamBuildingSubState
  threadLoadStatus: Map<Common.ConversationIDKey, RPCChatTypes.UIChatThreadStatus>
  threadSearchInfoMap: Map<Common.ConversationIDKey, ThreadSearchInfo>
  threadSearchQueryMap: Map<Common.ConversationIDKey, HiddenString>
  trustedInboxHasLoaded: boolean // if we've done initial trusted inbox load,
  typingMap: Map<Common.ConversationIDKey, Set<string>> // who's typing currently,
  unfurlPromptMap: Map<Common.ConversationIDKey, Map<Message.MessageID, Set<string>>>
  unreadMap: ConversationCountMap // how many unread messages there are,
  unsentTextMap: Map<Common.ConversationIDKey, HiddenString | undefined>
  userReacjis: UserReacjis
}>

export const conversationIDToKey = (conversationID: RPCChatTypes.ConversationID): Common.ConversationIDKey =>
  Common.stringToConversationIDKey(conversationID.toString('hex'))

export const keyToConversationID = (key: Common.ConversationIDKey): RPCChatTypes.ConversationID =>
  Buffer.from(Common.conversationIDKeyToString(key), 'hex')

export const rpcOutboxIDToOutboxID = (outboxID: RPCChatTypes.OutboxID): Message.OutboxID =>
  Message.stringToOutboxID(outboxID.toString('hex'))

export const outboxIDToRpcOutboxID = (outboxID: Message.OutboxID): RPCChatTypes.OutboxID =>
  Buffer.from(Message.outboxIDToString(outboxID), 'hex')

// meta passthroughs
export type ConversationMeta = Meta.ConversationMeta
export type MembershipType = Meta.MembershipType
export type MetaTrustedState = Meta.MetaTrustedState
export type NotificationsType = Meta.NotificationsType
export type TeamType = Meta.TeamType

// message passthroughs
export type AttachmentType = Message.AttachmentType
export type ChatPaymentInfo = Message.ChatPaymentInfo
export type ChatRequestInfo = Message.ChatRequestInfo
export type DecoratedMessage = Message.DecoratedMessage
export type MessagesWithReactions = Message.MessagesWithReactions
export type MentionsAt = Message.MentionsAt
export type MentionsChannel = Message.MentionsChannel
export type MentionsChannelName = Message.MentionsChannelName
export type Message = Message.Message
export type MessageAttachmentTransferState = Message.MessageAttachmentTransferState
export type MessageAttachment = Message.MessageAttachment
export type MessageExplodeDescription = Message.MessageExplodeDescription
export type MessageID = Message.MessageID
export type MessageRequestPayment = Message.MessageRequestPayment
export type MessageSendPayment = Message.MessageSendPayment
export type MessageSetChannelname = Message.MessageSetChannelname
export type MessageSetDescription = Message.MessageSetDescription
export type MessagePin = Message.MessagePin
export type MessageSystemAddedToTeam = Message.MessageSystemAddedToTeam
export type MessageSystemChangeRetention = Message.MessageSystemChangeRetention
export type MessageSystemGitPush = Message.MessageSystemGitPush
export type MessageSystemInviteAccepted = Message.MessageSystemInviteAccepted
export type MessageSystemJoined = Message.MessageSystemJoined
export type MessageSystemLeft = Message.MessageSystemLeft
export type MessageSystemSBSResolved = Message.MessageSystemSBSResolved
export type MessageSystemSimpleToComplex = Message.MessageSystemSimpleToComplex
export type MessageSystemText = Message.MessageSystemText
export type MessageSystemUsersAddedToConversation = Message.MessageSystemUsersAddedToConversation
export type MessageText = Message.MessageText
export type MessageType = Message.MessageType
export type Ordinal = Message.Ordinal
export type OutboxID = Message.OutboxID
export type PathAndOutboxID = Message.PathAndOutboxID
export type PreviewSpec = Message.PreviewSpec
export type Reaction = Message.Reaction
export type Reactions = Message.Reactions

// common passthroughs
export type ConversationIDKey = Common.ConversationIDKey

export {
  messageIDToNumber,
  numberToMessageID,
  numberToOrdinal,
  ordinalToNumber,
  outboxIDToString,
  stringToOutboxID,
} from './message'
export {stringToConversationIDKey, conversationIDKeyToString} from './common'<|MERGE_RESOLUTION|>--- conflicted
+++ resolved
@@ -149,11 +149,7 @@
   attachmentViewMap: Map<Common.ConversationIDKey, Map<RPCChatTypes.GalleryItemTyp, AttachmentViewInfo>>
   audioRecording: Map<Common.ConversationIDKey, AudioRecordingInfo>
   badgeMap: ConversationCountMap // id to the badge count,
-<<<<<<< HEAD
   blockButtonsMap: Map<RPCTypes.TeamID, BlockButtonsInfo> // Should we show block buttons for this team ID?
-=======
-  blockButtonsMap: Map<RPCTypes.TeamID, boolean> // Should we show block buttons for this team ID?
->>>>>>> a74b3efb
   botCommandsUpdateStatusMap: Map<Common.ConversationIDKey, RPCChatTypes.UIBotCommandsUpdateStatus>
   channelSearchText: string
   commandMarkdownMap: Map<Common.ConversationIDKey, RPCChatTypes.UICommandMarkdown>
