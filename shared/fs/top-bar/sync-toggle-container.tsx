--- conflicted
+++ resolved
@@ -10,32 +10,7 @@
   tlfPath: Types.Path
 }
 
-<<<<<<< HEAD
-const mapStateToProps = state => ({
-  _tlfs: state.fs.tlfs,
-  waiting: anyWaiting(state, Constants.syncToggleWaitingKey),
-})
-
-const mapDispatchToProps = (dispatch, {tlfPath}: OwnProps) => ({
-  disableSync: () => dispatch(FsGen.createSetTlfSyncConfig({enabled: false, tlfPath})),
-  enableSync: () => dispatch(FsGen.createSetTlfSyncConfig({enabled: true, tlfPath})),
-})
-
-const mergeProps = (
-  stateProps: ReturnType<typeof mapStateToProps>,
-  dispatchProps: ReturnType<typeof mapDispatchToProps>,
-  {tlfPath}: OwnProps
-) => ({
-  syncConfig: Constants.getTlfFromPath(stateProps._tlfs, tlfPath).syncConfig,
-  waiting: stateProps.waiting,
-  ...dispatchProps,
-})
-
 export default flags.kbfsOfflineMode
-  ? namedConnect(mapStateToProps, mapDispatchToProps, mergeProps, 'SyncToggle')(SyncToggle)
-  : () => null
-=======
-export default (flags.kbfsOfflineMode
   ? Container.connect(
       (state: Container.TypedState, ownProps: OwnProps) => ({
         _tlfPathItem: Constants.getPathItem(state.fs.pathItems, ownProps.tlfPath),
@@ -62,5 +37,4 @@
         }
       }
     )(SyncToggle)
-  : () => null)
->>>>>>> fe1bfddc
+  : () => null