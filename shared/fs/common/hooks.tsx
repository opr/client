import * as React from 'react'
import * as Container from '../../util/container'
import * as Types from '../../constants/types/fs'
import * as Constants from '../../constants/fs'
import * as FsGen from '../../actions/fs-gen'
import * as RPCTypes from '../../constants/types/rpc-gen'
import * as Kb from '../../common-adapters'
import {isMobile} from '../../constants/platform'
import logger from '../../logger'
import * as Styles from '../../styles'
import * as Platform from '../../constants/platform'
import {StylesTextCrossPlatform} from '../../common-adapters/text'
// @ts-ignore huh?
import {NavigationEventPayload, SwitchActions} from '@react-navigation/core'

const isPathItem = (path: Types.Path) => Types.getPathLevel(path) > 2 || Constants.hasSpecialFileElement(path)

const noop = () => {}
const useDispatchWithKbfsDaemonConnectoinGuard = () => {
  const isConnected = Container.useSelector(
    state => state.fs.kbfsDaemonStatus.rpcStatus === Types.KbfsDaemonRpcStatus.Connected
  )
  const dispatch = Container.useDispatch()
  return isConnected ? dispatch : noop
}

const useFsPathSubscriptionEffect = (path: Types.Path, topic: RPCTypes.PathSubscriptionTopic) => {
  const dispatch = Container.useDispatch()
  React.useEffect(() => {
    if (Types.getPathLevel(path) < 3) {
      return () => {}
    }

    const subscriptionID = Constants.makeUUID()
    dispatch(FsGen.createSubscribePath({path, subscriptionID, topic}))
    return () => dispatch(FsGen.createUnsubscribe({subscriptionID}))
  }, [dispatch, path, topic])
}

const useFsNonPathSubscriptionEffect = (topic: RPCTypes.SubscriptionTopic) => {
  const dispatch = useDispatchWithKbfsDaemonConnectoinGuard()
  React.useEffect(() => {
    const subscriptionID = Constants.makeUUID()
    dispatch(FsGen.createSubscribeNonPath({subscriptionID, topic}))
    return () => dispatch(FsGen.createUnsubscribe({subscriptionID}))
  }, [dispatch, topic])
}

export const useFsPathMetadata = (path: Types.Path) => {
  useFsPathSubscriptionEffect(path, RPCTypes.PathSubscriptionTopic.stat)
  const dispatch = Container.useDispatch()
  React.useEffect(() => {
    isPathItem(path) && dispatch(FsGen.createLoadPathMetadata({path}))
  }, [dispatch, path])
}

export const useFsChildren = (path: Types.Path, initialLoadRecursive?: boolean) => {
  useFsPathSubscriptionEffect(path, RPCTypes.PathSubscriptionTopic.children)
  const dispatch = Container.useDispatch()
  React.useEffect(() => {
    isPathItem(path) && dispatch(FsGen.createFolderListLoad({path, recursive: initialLoadRecursive || false}))
  }, [dispatch, path, initialLoadRecursive])
}

export const useFsTlfs = () => {
  useFsNonPathSubscriptionEffect(RPCTypes.SubscriptionTopic.favorites)
  const dispatch = Container.useDispatch()
  React.useEffect(() => {
    dispatch(FsGen.createFavoritesLoad())
  }, [dispatch])
}

export const useFsTlf = (path: Types.Path) => {
  const tlfPath = Constants.getTlfPath(path)
  const tlfs = Container.useSelector(state => state.fs.tlfs)
  const dispatch = Container.useDispatch()
  const active =
    // If we don't have a TLF path, we are not inside a TLF yet. So no need
    // to load.
    !!tlfPath &&
    // If favorites are not loaded, don't load anything yet -- what we need
    // might be available from favorites.
    tlfs.loaded &&
    // If TLF is part of favorites list, we already have notifications to
    // cover the refresh, so no need to load here. (To be clear,
    // notifications don't cover syncConfig, but we already load when user
    // toggles change.)
    Constants.getTlfFromPathInFavoritesOnly(tlfs, tlfPath) === Constants.unknownTlf
  // We need to load TLFs. We don't have notifications for this rpc yet, so
  // just poll on a 10s interval.
  Kb.useInterval(() => dispatch(FsGen.createLoadAdditionalTlf({tlfPath})), active ? 10000 : undefined)
  // useInterval doesn't trigger at beginning, so call in an effect here.
  React.useEffect(() => {
    active && dispatch(FsGen.createLoadAdditionalTlf({tlfPath}))
  }, [active, dispatch, tlfPath])
}

export const useFsOnlineStatus = () => {
  useFsNonPathSubscriptionEffect(RPCTypes.SubscriptionTopic.onlineStatus)
  const dispatch = useDispatchWithKbfsDaemonConnectoinGuard()
  React.useEffect(() => {
    dispatch(FsGen.createGetOnlineStatus())
  }, [dispatch])
}

export const useFsPathInfo = (path: Types.Path, knownPathInfo: Types.PathInfo): Types.PathInfo => {
  const pathInfo = Container.useSelector(state => state.fs.pathInfos.get(path) || Constants.emptyPathInfo)
  const dispatch = Container.useDispatch()
  const alreadyKnown = knownPathInfo !== Constants.emptyPathInfo
  React.useEffect(() => {
    if (alreadyKnown) {
      dispatch(FsGen.createLoadedPathInfo({path, pathInfo: knownPathInfo}))
    } else if (pathInfo === Constants.emptyPathInfo) {
      // We only need to load if it's empty. This never changes once we have
      // it.
      dispatch(FsGen.createLoadPathInfo({path}))
    }
  }, [path, alreadyKnown, knownPathInfo, pathInfo, dispatch])
  return alreadyKnown ? knownPathInfo : pathInfo
}

export const useFsSoftError = (path: Types.Path): Types.SoftError | null => {
  const softErrors = Container.useSelector(state => state.fs.softErrors)
  return Constants.getSoftError(softErrors, path)
}

export const useFsDownloadInfo = (downloadID: string): Types.DownloadInfo => {
  const info = Container.useSelector(
    state => state.fs.downloads.info.get(downloadID) || Constants.emptyDownloadInfo
  )
  const dispatch = Container.useDispatch()
  React.useEffect(() => {
    // This never changes, so simply just load it once.
    downloadID && dispatch(FsGen.createLoadDownloadInfo({downloadID}))
  }, [downloadID, dispatch])
  return info
}

export const useFsDownloadStatus = () => {
  useFsNonPathSubscriptionEffect(RPCTypes.SubscriptionTopic.downloadStatus)
  const dispatch = Container.useDispatch()
  React.useEffect(() => {
    dispatch(FsGen.createLoadDownloadStatus())
  }, [dispatch])
}

export const useFsFileContext = (path: Types.Path) => {
  const dispatch = Container.useDispatch()
  const pathItem = Container.useSelector(state => Constants.getPathItem(state.fs.pathItems, path))
  const [urlError, setUrlError] = React.useState<string>('')
  React.useEffect(() => {
    urlError && logger.info(`urlError: ${urlError}`)
    pathItem.type === Types.PathType.File && dispatch(FsGen.createLoadFileContext({path}))
  }, [
    dispatch,
    path,
    // Intentionally depend on pathItem instead of only pathItem.type so we
    // load when timestamp changes.
    pathItem,
    // When url error happens it's possible that the URL of the item has
    // changed due to HTTP server restarting. So reload in case of that.
    urlError,
  ])
  return setUrlError
}

export const useFsWatchDownloadForMobile = isMobile
  ? (downloadID: string, downloadIntent: Types.DownloadIntent | null): boolean => {
      const dlState = Container.useSelector(
        state => state.fs.downloads.state.get(downloadID) || Constants.emptyDownloadState
      )
      const finished = dlState !== Constants.emptyDownloadState && !Constants.downloadIsOngoing(dlState)

      const dlInfo = useFsDownloadInfo(downloadID)
      useFsFileContext(dlInfo.path)
      const mimeType = Container.useSelector(
        state => state.fs.fileContext.get(dlInfo.path) || Constants.emptyFileContext
      ).contentType

      const [justDoneWithIntent, setJustDoneWithIntent] = React.useState(false)

      const dispatch = Container.useDispatch()
      React.useEffect(() => {
        if (!downloadID || !downloadIntent || !finished || !mimeType) {
          setJustDoneWithIntent(false)
          return
        }
        if (downloadIntent === Types.DownloadIntent.None) {
          dispatch(FsGen.createFinishedRegularDownload({downloadID, mimeType}))
          return
        }
        dispatch(FsGen.createFinishedDownloadWithIntent({downloadID, downloadIntent, mimeType}))
        setJustDoneWithIntent(true)
      }, [finished, mimeType, downloadID, downloadIntent, dispatch])
      return justDoneWithIntent
    }
  : () => false

<<<<<<< HEAD
// TODO merge in from master
export const useUserIsLookingAtFs = () => {}
// let useUserIsLookingAtFsCounter = 0
// export const useUserIsLookingAtFs = isMobile
// ? () => {
// // On mobile views remain mounted, so we need to watch for navigation
// // events to know if user is looking at the Fs tab.

// const dispatch = Container.useDispatch()
// NavigationHooks.useNavigationEvents((e: NavigationEventPayload) => {
// // On mobile stack actions cause willFocus and willBlur too, but they
// // don't mean navigating into or away from the Fs tab. Could just be
// // navigating inside the Fs tabn. So only trigger for JUMP_TO.
// if (e.type === 'willFocus' && e.action.type === SwitchActions.JUMP_TO) {
// dispatch(FsGen.createUserIn())
// } else if (e.type === 'willBlur' && e.action.type === SwitchActions.JUMP_TO) {
// dispatch(FsGen.createUserOut())
// }
// })
// }
// : () => {
// // On desktop navigation events don't fire when user switch to or away
// // away from the Fs tab, but views are only mounted when user is inside
// // the Fs tab, so just keep track of mounting situations.

// const dispatch = Container.useDispatch()
// React.useEffect(() => {
// useUserIsLookingAtFsCounter++ || dispatch(FsGen.createUserIn())
// return () => {
// !--useUserIsLookingAtFsCounter && dispatch(FsGen.createUserOut())
// }
// }, [dispatch])
// }

=======
>>>>>>> 75e798e2
export const useFuseClosedSourceConsent = (
  disabled: boolean,
  backgroundColor?: Styles.Color,
  textStyle?: StylesTextCrossPlatform
) => {
  const [agreed, setAgreed] = React.useState<boolean>(false)

  return {
    canContinue: !Platform.isDarwin || agreed,
    component: Platform.isDarwin ? (
      <Kb.Checkbox
        disabled={disabled}
        checked={agreed}
        boxBackgroundColor={backgroundColor}
        onCheck={(v: boolean) => setAgreed(v)}
        labelComponent={
          <Kb.Text type="BodySmall" style={textStyle} onClick={() => setAgreed(a => !a)}>
            {`I understand that a closed-source kernel extension (FUSE for macOS) will be installed.`}
          </Kb.Text>
        }
      />
    ) : (
      undefined
    ),
  }
}<|MERGE_RESOLUTION|>--- conflicted
+++ resolved
@@ -1,79 +1,94 @@
-import * as React from 'react'
-import * as Container from '../../util/container'
-import * as Types from '../../constants/types/fs'
-import * as Constants from '../../constants/fs'
-import * as FsGen from '../../actions/fs-gen'
-import * as RPCTypes from '../../constants/types/rpc-gen'
-import * as Kb from '../../common-adapters'
-import {isMobile} from '../../constants/platform'
-import logger from '../../logger'
-import * as Styles from '../../styles'
-import * as Platform from '../../constants/platform'
-import {StylesTextCrossPlatform} from '../../common-adapters/text'
+import * as React from "react";
+import * as Container from "../../util/container";
+import * as Types from "../../constants/types/fs";
+import * as Constants from "../../constants/fs";
+import * as FsGen from "../../actions/fs-gen";
+import * as RPCTypes from "../../constants/types/rpc-gen";
+import * as Kb from "../../common-adapters";
+import { isMobile } from "../../constants/platform";
+import logger from "../../logger";
+import * as Styles from "../../styles";
+import * as Platform from "../../constants/platform";
+import { StylesTextCrossPlatform } from "../../common-adapters/text";
 // @ts-ignore huh?
-import {NavigationEventPayload, SwitchActions} from '@react-navigation/core'
-
-const isPathItem = (path: Types.Path) => Types.getPathLevel(path) > 2 || Constants.hasSpecialFileElement(path)
-
-const noop = () => {}
+import { NavigationEventPayload, SwitchActions } from "@react-navigation/core";
+
+const isPathItem = (path: Types.Path) =>
+  Types.getPathLevel(path) > 2 || Constants.hasSpecialFileElement(path);
+
+const noop = () => {};
 const useDispatchWithKbfsDaemonConnectoinGuard = () => {
   const isConnected = Container.useSelector(
-    state => state.fs.kbfsDaemonStatus.rpcStatus === Types.KbfsDaemonRpcStatus.Connected
-  )
-  const dispatch = Container.useDispatch()
-  return isConnected ? dispatch : noop
-}
-
-const useFsPathSubscriptionEffect = (path: Types.Path, topic: RPCTypes.PathSubscriptionTopic) => {
-  const dispatch = Container.useDispatch()
+    (state) =>
+      state.fs.kbfsDaemonStatus.rpcStatus ===
+      Types.KbfsDaemonRpcStatus.Connected
+  );
+  const dispatch = Container.useDispatch();
+  return isConnected ? dispatch : noop;
+};
+
+const useFsPathSubscriptionEffect = (
+  path: Types.Path,
+  topic: RPCTypes.PathSubscriptionTopic
+) => {
+  const dispatch = Container.useDispatch();
   React.useEffect(() => {
     if (Types.getPathLevel(path) < 3) {
-      return () => {}
+      return () => {};
     }
 
-    const subscriptionID = Constants.makeUUID()
-    dispatch(FsGen.createSubscribePath({path, subscriptionID, topic}))
-    return () => dispatch(FsGen.createUnsubscribe({subscriptionID}))
-  }, [dispatch, path, topic])
-}
+    const subscriptionID = Constants.makeUUID();
+    dispatch(FsGen.createSubscribePath({ path, subscriptionID, topic }));
+    return () => dispatch(FsGen.createUnsubscribe({ subscriptionID }));
+  }, [dispatch, path, topic]);
+};
 
 const useFsNonPathSubscriptionEffect = (topic: RPCTypes.SubscriptionTopic) => {
-  const dispatch = useDispatchWithKbfsDaemonConnectoinGuard()
-  React.useEffect(() => {
-    const subscriptionID = Constants.makeUUID()
-    dispatch(FsGen.createSubscribeNonPath({subscriptionID, topic}))
-    return () => dispatch(FsGen.createUnsubscribe({subscriptionID}))
-  }, [dispatch, topic])
-}
+  const dispatch = useDispatchWithKbfsDaemonConnectoinGuard();
+  React.useEffect(() => {
+    const subscriptionID = Constants.makeUUID();
+    dispatch(FsGen.createSubscribeNonPath({ subscriptionID, topic }));
+    return () => dispatch(FsGen.createUnsubscribe({ subscriptionID }));
+  }, [dispatch, topic]);
+};
 
 export const useFsPathMetadata = (path: Types.Path) => {
-  useFsPathSubscriptionEffect(path, RPCTypes.PathSubscriptionTopic.stat)
-  const dispatch = Container.useDispatch()
-  React.useEffect(() => {
-    isPathItem(path) && dispatch(FsGen.createLoadPathMetadata({path}))
-  }, [dispatch, path])
-}
-
-export const useFsChildren = (path: Types.Path, initialLoadRecursive?: boolean) => {
-  useFsPathSubscriptionEffect(path, RPCTypes.PathSubscriptionTopic.children)
-  const dispatch = Container.useDispatch()
-  React.useEffect(() => {
-    isPathItem(path) && dispatch(FsGen.createFolderListLoad({path, recursive: initialLoadRecursive || false}))
-  }, [dispatch, path, initialLoadRecursive])
-}
+  useFsPathSubscriptionEffect(path, RPCTypes.PathSubscriptionTopic.stat);
+  const dispatch = Container.useDispatch();
+  React.useEffect(() => {
+    isPathItem(path) && dispatch(FsGen.createLoadPathMetadata({ path }));
+  }, [dispatch, path]);
+};
+
+export const useFsChildren = (
+  path: Types.Path,
+  initialLoadRecursive?: boolean
+) => {
+  useFsPathSubscriptionEffect(path, RPCTypes.PathSubscriptionTopic.children);
+  const dispatch = Container.useDispatch();
+  React.useEffect(() => {
+    isPathItem(path) &&
+      dispatch(
+        FsGen.createFolderListLoad({
+          path,
+          recursive: initialLoadRecursive || false,
+        })
+      );
+  }, [dispatch, path, initialLoadRecursive]);
+};
 
 export const useFsTlfs = () => {
-  useFsNonPathSubscriptionEffect(RPCTypes.SubscriptionTopic.favorites)
-  const dispatch = Container.useDispatch()
-  React.useEffect(() => {
-    dispatch(FsGen.createFavoritesLoad())
-  }, [dispatch])
-}
+  useFsNonPathSubscriptionEffect(RPCTypes.SubscriptionTopic.favorites);
+  const dispatch = Container.useDispatch();
+  React.useEffect(() => {
+    dispatch(FsGen.createFavoritesLoad());
+  }, [dispatch]);
+};
 
 export const useFsTlf = (path: Types.Path) => {
-  const tlfPath = Constants.getTlfPath(path)
-  const tlfs = Container.useSelector(state => state.fs.tlfs)
-  const dispatch = Container.useDispatch()
+  const tlfPath = Constants.getTlfPath(path);
+  const tlfs = Container.useSelector((state) => state.fs.tlfs);
+  const dispatch = Container.useDispatch();
   const active =
     // If we don't have a TLF path, we are not inside a TLF yet. So no need
     // to load.
@@ -85,72 +100,85 @@
     // cover the refresh, so no need to load here. (To be clear,
     // notifications don't cover syncConfig, but we already load when user
     // toggles change.)
-    Constants.getTlfFromPathInFavoritesOnly(tlfs, tlfPath) === Constants.unknownTlf
+    Constants.getTlfFromPathInFavoritesOnly(tlfs, tlfPath) ===
+      Constants.unknownTlf;
   // We need to load TLFs. We don't have notifications for this rpc yet, so
   // just poll on a 10s interval.
-  Kb.useInterval(() => dispatch(FsGen.createLoadAdditionalTlf({tlfPath})), active ? 10000 : undefined)
+  Kb.useInterval(
+    () => dispatch(FsGen.createLoadAdditionalTlf({ tlfPath })),
+    active ? 10000 : undefined
+  );
   // useInterval doesn't trigger at beginning, so call in an effect here.
   React.useEffect(() => {
-    active && dispatch(FsGen.createLoadAdditionalTlf({tlfPath}))
-  }, [active, dispatch, tlfPath])
-}
+    active && dispatch(FsGen.createLoadAdditionalTlf({ tlfPath }));
+  }, [active, dispatch, tlfPath]);
+};
 
 export const useFsOnlineStatus = () => {
-  useFsNonPathSubscriptionEffect(RPCTypes.SubscriptionTopic.onlineStatus)
-  const dispatch = useDispatchWithKbfsDaemonConnectoinGuard()
-  React.useEffect(() => {
-    dispatch(FsGen.createGetOnlineStatus())
-  }, [dispatch])
-}
-
-export const useFsPathInfo = (path: Types.Path, knownPathInfo: Types.PathInfo): Types.PathInfo => {
-  const pathInfo = Container.useSelector(state => state.fs.pathInfos.get(path) || Constants.emptyPathInfo)
-  const dispatch = Container.useDispatch()
-  const alreadyKnown = knownPathInfo !== Constants.emptyPathInfo
+  useFsNonPathSubscriptionEffect(RPCTypes.SubscriptionTopic.onlineStatus);
+  const dispatch = useDispatchWithKbfsDaemonConnectoinGuard();
+  React.useEffect(() => {
+    dispatch(FsGen.createGetOnlineStatus());
+  }, [dispatch]);
+};
+
+export const useFsPathInfo = (
+  path: Types.Path,
+  knownPathInfo: Types.PathInfo
+): Types.PathInfo => {
+  const pathInfo = Container.useSelector(
+    (state) => state.fs.pathInfos.get(path) || Constants.emptyPathInfo
+  );
+  const dispatch = Container.useDispatch();
+  const alreadyKnown = knownPathInfo !== Constants.emptyPathInfo;
   React.useEffect(() => {
     if (alreadyKnown) {
-      dispatch(FsGen.createLoadedPathInfo({path, pathInfo: knownPathInfo}))
+      dispatch(FsGen.createLoadedPathInfo({ path, pathInfo: knownPathInfo }));
     } else if (pathInfo === Constants.emptyPathInfo) {
       // We only need to load if it's empty. This never changes once we have
       // it.
-      dispatch(FsGen.createLoadPathInfo({path}))
+      dispatch(FsGen.createLoadPathInfo({ path }));
     }
-  }, [path, alreadyKnown, knownPathInfo, pathInfo, dispatch])
-  return alreadyKnown ? knownPathInfo : pathInfo
-}
+  }, [path, alreadyKnown, knownPathInfo, pathInfo, dispatch]);
+  return alreadyKnown ? knownPathInfo : pathInfo;
+};
 
 export const useFsSoftError = (path: Types.Path): Types.SoftError | null => {
-  const softErrors = Container.useSelector(state => state.fs.softErrors)
-  return Constants.getSoftError(softErrors, path)
-}
+  const softErrors = Container.useSelector((state) => state.fs.softErrors);
+  return Constants.getSoftError(softErrors, path);
+};
 
 export const useFsDownloadInfo = (downloadID: string): Types.DownloadInfo => {
   const info = Container.useSelector(
-    state => state.fs.downloads.info.get(downloadID) || Constants.emptyDownloadInfo
-  )
-  const dispatch = Container.useDispatch()
+    (state) =>
+      state.fs.downloads.info.get(downloadID) || Constants.emptyDownloadInfo
+  );
+  const dispatch = Container.useDispatch();
   React.useEffect(() => {
     // This never changes, so simply just load it once.
-    downloadID && dispatch(FsGen.createLoadDownloadInfo({downloadID}))
-  }, [downloadID, dispatch])
-  return info
-}
+    downloadID && dispatch(FsGen.createLoadDownloadInfo({ downloadID }));
+  }, [downloadID, dispatch]);
+  return info;
+};
 
 export const useFsDownloadStatus = () => {
-  useFsNonPathSubscriptionEffect(RPCTypes.SubscriptionTopic.downloadStatus)
-  const dispatch = Container.useDispatch()
-  React.useEffect(() => {
-    dispatch(FsGen.createLoadDownloadStatus())
-  }, [dispatch])
-}
+  useFsNonPathSubscriptionEffect(RPCTypes.SubscriptionTopic.downloadStatus);
+  const dispatch = Container.useDispatch();
+  React.useEffect(() => {
+    dispatch(FsGen.createLoadDownloadStatus());
+  }, [dispatch]);
+};
 
 export const useFsFileContext = (path: Types.Path) => {
-  const dispatch = Container.useDispatch()
-  const pathItem = Container.useSelector(state => Constants.getPathItem(state.fs.pathItems, path))
-  const [urlError, setUrlError] = React.useState<string>('')
-  React.useEffect(() => {
-    urlError && logger.info(`urlError: ${urlError}`)
-    pathItem.type === Types.PathType.File && dispatch(FsGen.createLoadFileContext({path}))
+  const dispatch = Container.useDispatch();
+  const pathItem = Container.useSelector((state) =>
+    Constants.getPathItem(state.fs.pathItems, path)
+  );
+  const [urlError, setUrlError] = React.useState<string>("");
+  React.useEffect(() => {
+    urlError && logger.info(`urlError: ${urlError}`);
+    pathItem.type === Types.PathType.File &&
+      dispatch(FsGen.createLoadFileContext({ path }));
   }, [
     dispatch,
     path,
@@ -160,85 +188,64 @@
     // When url error happens it's possible that the URL of the item has
     // changed due to HTTP server restarting. So reload in case of that.
     urlError,
-  ])
-  return setUrlError
-}
+  ]);
+  return setUrlError;
+};
 
 export const useFsWatchDownloadForMobile = isMobile
-  ? (downloadID: string, downloadIntent: Types.DownloadIntent | null): boolean => {
+  ? (
+      downloadID: string,
+      downloadIntent: Types.DownloadIntent | null
+    ): boolean => {
       const dlState = Container.useSelector(
-        state => state.fs.downloads.state.get(downloadID) || Constants.emptyDownloadState
-      )
-      const finished = dlState !== Constants.emptyDownloadState && !Constants.downloadIsOngoing(dlState)
-
-      const dlInfo = useFsDownloadInfo(downloadID)
-      useFsFileContext(dlInfo.path)
+        (state) =>
+          state.fs.downloads.state.get(downloadID) ||
+          Constants.emptyDownloadState
+      );
+      const finished =
+        dlState !== Constants.emptyDownloadState &&
+        !Constants.downloadIsOngoing(dlState);
+
+      const dlInfo = useFsDownloadInfo(downloadID);
+      useFsFileContext(dlInfo.path);
       const mimeType = Container.useSelector(
-        state => state.fs.fileContext.get(dlInfo.path) || Constants.emptyFileContext
-      ).contentType
-
-      const [justDoneWithIntent, setJustDoneWithIntent] = React.useState(false)
-
-      const dispatch = Container.useDispatch()
+        (state) =>
+          state.fs.fileContext.get(dlInfo.path) || Constants.emptyFileContext
+      ).contentType;
+
+      const [justDoneWithIntent, setJustDoneWithIntent] = React.useState(false);
+
+      const dispatch = Container.useDispatch();
       React.useEffect(() => {
         if (!downloadID || !downloadIntent || !finished || !mimeType) {
-          setJustDoneWithIntent(false)
-          return
+          setJustDoneWithIntent(false);
+          return;
         }
         if (downloadIntent === Types.DownloadIntent.None) {
-          dispatch(FsGen.createFinishedRegularDownload({downloadID, mimeType}))
-          return
+          dispatch(
+            FsGen.createFinishedRegularDownload({ downloadID, mimeType })
+          );
+          return;
         }
-        dispatch(FsGen.createFinishedDownloadWithIntent({downloadID, downloadIntent, mimeType}))
-        setJustDoneWithIntent(true)
-      }, [finished, mimeType, downloadID, downloadIntent, dispatch])
-      return justDoneWithIntent
+        dispatch(
+          FsGen.createFinishedDownloadWithIntent({
+            downloadID,
+            downloadIntent,
+            mimeType,
+          })
+        );
+        setJustDoneWithIntent(true);
+      }, [finished, mimeType, downloadID, downloadIntent, dispatch]);
+      return justDoneWithIntent;
     }
-  : () => false
-
-<<<<<<< HEAD
-// TODO merge in from master
-export const useUserIsLookingAtFs = () => {}
-// let useUserIsLookingAtFsCounter = 0
-// export const useUserIsLookingAtFs = isMobile
-// ? () => {
-// // On mobile views remain mounted, so we need to watch for navigation
-// // events to know if user is looking at the Fs tab.
-
-// const dispatch = Container.useDispatch()
-// NavigationHooks.useNavigationEvents((e: NavigationEventPayload) => {
-// // On mobile stack actions cause willFocus and willBlur too, but they
-// // don't mean navigating into or away from the Fs tab. Could just be
-// // navigating inside the Fs tabn. So only trigger for JUMP_TO.
-// if (e.type === 'willFocus' && e.action.type === SwitchActions.JUMP_TO) {
-// dispatch(FsGen.createUserIn())
-// } else if (e.type === 'willBlur' && e.action.type === SwitchActions.JUMP_TO) {
-// dispatch(FsGen.createUserOut())
-// }
-// })
-// }
-// : () => {
-// // On desktop navigation events don't fire when user switch to or away
-// // away from the Fs tab, but views are only mounted when user is inside
-// // the Fs tab, so just keep track of mounting situations.
-
-// const dispatch = Container.useDispatch()
-// React.useEffect(() => {
-// useUserIsLookingAtFsCounter++ || dispatch(FsGen.createUserIn())
-// return () => {
-// !--useUserIsLookingAtFsCounter && dispatch(FsGen.createUserOut())
-// }
-// }, [dispatch])
-// }
-
-=======
->>>>>>> 75e798e2
+  : () => false;
+
 export const useFuseClosedSourceConsent = (
   disabled: boolean,
   backgroundColor?: Styles.Color,
   textStyle?: StylesTextCrossPlatform
 ) => {
-  const [agreed, setAgreed] = React.useState<boolean>(false)
+  const [agreed, setAgreed] = React.useState<boolean>(false);
 
   return {
     canContinue: !Platform.isDarwin || agreed,
@@ -249,13 +256,15 @@
         boxBackgroundColor={backgroundColor}
         onCheck={(v: boolean) => setAgreed(v)}
         labelComponent={
-          <Kb.Text type="BodySmall" style={textStyle} onClick={() => setAgreed(a => !a)}>
+          <Kb.Text
+            type="BodySmall"
+            style={textStyle}
+            onClick={() => setAgreed((a) => !a)}
+          >
             {`I understand that a closed-source kernel extension (FUSE for macOS) will be installed.`}
           </Kb.Text>
         }
       />
-    ) : (
-      undefined
-    ),
-  }
-}+    ) : undefined,
+  };
+};