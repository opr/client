--- conflicted
+++ resolved
@@ -823,16 +823,14 @@
           margin: Styles.globalMargins.xsmall,
         },
       }),
-<<<<<<< HEAD
       noResults: {
         flex: 1,
         ...Styles.padding(Styles.globalMargins.small),
-=======
+      },
       searchHint: {
         paddingLeft: Styles.globalMargins.xlarge,
         paddingRight: Styles.globalMargins.xlarge,
         paddingTop: Styles.globalMargins.xlarge,
->>>>>>> a54cc5b2
       },
       shrinkingGap: {flexShrink: 1, height: Styles.globalMargins.xtiny},
       teamAvatar: Styles.platformStyles({
