// @flow
import * as Shared from './shared'
import * as React from 'react'
import * as Constants from '../../constants/profile'
import * as Kb from '../../common-adapters'
import * as Styles from '../../styles'
import type {Props} from '.'

const PostProof = (props: Props) => {
  const {
    descriptionView,
    noteText,
    onCompleteText,
    proofText,
    platformSubtitle,
    proofActionText,
  } = Shared.propsForPlatform(props)
  const {proofAction} = props

  return (
    <Kb.Box
      style={styleContainer}
      onCopyCapture={e => {
        // disallow copying the whole screen by accident
        e.preventDefault()
        proofText && props.copyToClipboard(proofText)
      }}
    >
      <Kb.Icon
        style={styleClose}
        type="iconfont-close"
<<<<<<< HEAD
        color={globalColors.black_10}
        onClick={() => props.onLeftAction()}
=======
        color={Styles.globalColors.black_10}
        onClick={() => props.onCancel()}
>>>>>>> 720141e8
      />
      {!!props.errorMessage && (
        <Kb.Box style={styleErrorBanner}>
          <Kb.Text style={styleErrorBannerText} type="BodySemibold">
            {props.errorMessage}
          </Kb.Text>
        </Kb.Box>
      )}
      <Kb.Box style={{...Styles.globalStyles.flexBoxRow, flex: 1}}>
        <Kb.Box style={styleContentContainer}>
          <Kb.PlatformIcon
            platform={props.platform}
            overlay="icon-proof-unfinished"
            overlayColor={Styles.globalColors.grey}
          />
          <Kb.Text
            style={{
              ...stylePlatformUsername,
              ...(stylePlatformSubtitle ? {} : {marginBottom: Styles.globalMargins.medium}),
            }}
            type="Header"
          >
            {props.platformUserName}
          </Kb.Text>
          {!!platformSubtitle && (
            <Kb.Text style={stylePlatformSubtitle} type="Body">
              {platformSubtitle}
            </Kb.Text>
          )}
          {descriptionView ||
            (props.descriptionText && <Kb.Text type="Body">{props.descriptionText}</Kb.Text>)}
          {!!proofText && <Kb.CopyableText style={styleProofText} value={proofText} />}
          {!!noteText && (
            <Kb.Text style={styleNoteText} type="Body">
              {noteText}
            </Kb.Text>
          )}
<<<<<<< HEAD
          <Box style={styleButtonsContainer}>
            {!!props.leftActionText && (
              <Button
                type="Secondary"
                onClick={() => props.onLeftAction()}
                label={props.leftActionText || 'Cancel'}
                style={{marginRight: globalMargins.tiny}}
=======
          <Kb.Box style={styleButtonsContainer}>
            {!!props.onCancelText && (
              <Kb.Button
                type="Secondary"
                onClick={() => props.onCancel()}
                label={props.onCancelText || 'Cancel'}
                style={{marginRight: Styles.globalMargins.tiny}}
>>>>>>> 720141e8
              />
            )}
            {!!proofAction && !props.allowProofCheck && (
              <Kb.Button
                type="Primary"
                onClick={() => {
                  props.onAllowProofCheck(true)
                  proofAction()
                }}
                label={proofActionText || ''}
              />
            )}
            {props.allowProofCheck && (
              <Kb.WaitingButton
                type="Primary"
                onClick={() => props.onComplete()}
                label={onCompleteText || ''}
                waitingKey={Constants.waitingKey}
              />
            )}
          </Kb.Box>
        </Kb.Box>
      </Kb.Box>
    </Kb.Box>
  )
}

const styleContainer = {
  ...Styles.globalStyles.flexBoxColumn,
  flex: 1,
  paddingBottom: Styles.globalMargins.large,
  paddingTop: Styles.globalMargins.large,
  position: 'relative',
  ...Styles.desktopStyles.scrollable,
}

const styleClose = Styles.collapseStyles([
  {
    position: 'absolute',
    right: Styles.globalMargins.small,
    top: Styles.globalMargins.small,
  },
  Styles.desktopStyles.clickable,
])

const styleErrorBanner = {
  ...Styles.globalStyles.flexBoxColumn,
  alignItems: 'center',
  backgroundColor: Styles.globalColors.red,
  justifyContent: 'center',
  marginTop: -Styles.globalMargins.large,
  minHeight: Styles.globalMargins.large,
  padding: Styles.globalMargins.tiny,
  width: '100%',
  zIndex: 1,
}

const styleErrorBannerText = {
  color: Styles.globalColors.white,
  textAlign: 'center',
}

const styleContentContainer = {
  ...Styles.globalStyles.flexBoxColumn,
  alignItems: 'center',
  flex: 1,
  justifyContent: 'center',
  margin: Styles.globalMargins.large,
  textAlign: 'center',
  width: '100%',
}

const stylePlatformUsername = {
  color: Styles.globalColors.blue,
}

const stylePlatformSubtitle = {
  color: Styles.globalColors.black_20,
  marginBottom: Styles.globalMargins.medium,
}

const styleProofText = {
  flexGrow: 1,
  marginTop: Styles.globalMargins.small,
  minHeight: 116,
  width: '100%',
}

const styleNoteText = {
  marginTop: Styles.globalMargins.tiny,
}

const styleButtonsContainer = {
  ...Styles.globalStyles.flexBoxRow,
  flexShrink: 0,
  marginBottom: Styles.globalMargins.medium,
  marginTop: Styles.globalMargins.medium,
}

export default PostProof<|MERGE_RESOLUTION|>--- conflicted
+++ resolved
@@ -29,13 +29,8 @@
       <Kb.Icon
         style={styleClose}
         type="iconfont-close"
-<<<<<<< HEAD
-        color={globalColors.black_10}
+        color={Styles.globalColors.black_10}
         onClick={() => props.onLeftAction()}
-=======
-        color={Styles.globalColors.black_10}
-        onClick={() => props.onCancel()}
->>>>>>> 720141e8
       />
       {!!props.errorMessage && (
         <Kb.Box style={styleErrorBanner}>
@@ -73,23 +68,13 @@
               {noteText}
             </Kb.Text>
           )}
-<<<<<<< HEAD
-          <Box style={styleButtonsContainer}>
+          <Kb.Box style={styleButtonsContainer}>
             {!!props.leftActionText && (
-              <Button
+              <Kb.Button
                 type="Secondary"
                 onClick={() => props.onLeftAction()}
                 label={props.leftActionText || 'Cancel'}
-                style={{marginRight: globalMargins.tiny}}
-=======
-          <Kb.Box style={styleButtonsContainer}>
-            {!!props.onCancelText && (
-              <Kb.Button
-                type="Secondary"
-                onClick={() => props.onCancel()}
-                label={props.onCancelText || 'Cancel'}
                 style={{marginRight: Styles.globalMargins.tiny}}
->>>>>>> 720141e8
               />
             )}
             {!!proofAction && !props.allowProofCheck && (
