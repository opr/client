--- conflicted
+++ resolved
@@ -17,12 +17,8 @@
 import UserProofs from './user-proofs'
 import UserBio from './user-bio'
 import {stateColors} from '../util/tracker'
-<<<<<<< HEAD
 import {AVATAR_SIZE} from '../constants/profile'
-=======
-import {ADD_TO_TEAM_ZINDEX, AVATAR_SIZE} from '../constants/profile'
 import flags from '../util/feature-flags'
->>>>>>> 4dfdf176
 import type {UserTeamShowcase} from '../constants/types/rpc-gen'
 import type {Proof} from '../constants/types/tracker'
 import type {Props} from '.'
@@ -293,37 +289,6 @@
             </Kb.Text>
           </Kb.Box>
         )}
-<<<<<<< HEAD
-=======
-        {!!this.props.addUserToTeamsResults && (
-          <Kb.Box
-            style={{
-              ...Styles.globalStyles.flexBoxRow,
-              alignItems: 'center',
-              backgroundColor: Styles.globalColors.green,
-              justifyContent: 'center',
-              maxWidth: '100%',
-              minHeight: 40,
-              paddingBottom: 8,
-              paddingTop: 8,
-              zIndex: ADD_TO_TEAM_ZINDEX,
-            }}
-          >
-            <Kb.Box style={{...Styles.globalStyles.flexBoxColumn, paddingLeft: 8}}>
-              <Kb.Text center={true} type="BodySemibold" negative={true}>
-                {this.props.addUserToTeamsResults}
-              </Kb.Text>
-            </Kb.Box>
-            <Kb.Box style={{...Styles.globalStyles.flexBoxColumn, padding: 8}}>
-              <Kb.Icon
-                color={Styles.globalColors.black_50}
-                onClick={this.props.onClearAddUserToTeamsResults}
-                type="iconfont-close"
-              />
-            </Kb.Box>
-          </Kb.Box>
-        )}
->>>>>>> 4dfdf176
         <Kb.Box style={{...Styles.globalStyles.flexBoxColumn, position: 'relative'}}>
           <Kb.Box
             style={{
