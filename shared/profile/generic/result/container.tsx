import * as Container from '../../../util/container'
import * as RouteTreeGen from '../../../actions/route-tree-gen'
import * as ProfileGen from '../../../actions/profile-gen'
import Success from '.'

<<<<<<< HEAD
const mapStateToProps = state => ({
  errorText: state.profile.errorCode !== null ? state.profile.errorText || 'Failed to verify proof' : '',
  proofUsername: state.profile.username + state.profile.platformGenericParams?.suffic ?? '@unknown',
  serviceIcon: state.profile.platformGenericParams?.logoFull ?? [],
})

const mapDispatchToProps = dispatch => ({
  onClose: () => {
    dispatch(RouteTreeGen.createClearModals())
    dispatch(ProfileGen.createBackToProfile())
    dispatch(ProfileGen.createClearPlatformGeneric())
  },
})

const mergeProps = (stateProps, dispatchProps) => ({...stateProps, ...dispatchProps})

=======
>>>>>>> 2c2972e2
export default Container.namedConnect(
  state => ({
    errorText: state.profile.errorCode !== null ? state.profile.errorText || 'Failed to verify proof' : '',
    proofUsername: state.profile.username + state.profile.platformGenericParams?.suffix ?? '@unknown',
    serviceIcon: state.profile.platformGenericParams?.logoFull ?? [],
  }),
  dispatch => ({
    onClose: () => {
      dispatch(RouteTreeGen.createClearModals())
      dispatch(ProfileGen.createBackToProfile())
      dispatch(ProfileGen.createClearPlatformGeneric())
    },
  }),
  (stateProps, dispatchProps) => ({...stateProps, ...dispatchProps}),
  'GenericProofSuccess'
)(Success)<|MERGE_RESOLUTION|>--- conflicted
+++ resolved
@@ -3,25 +3,6 @@
 import * as ProfileGen from '../../../actions/profile-gen'
 import Success from '.'
 
-<<<<<<< HEAD
-const mapStateToProps = state => ({
-  errorText: state.profile.errorCode !== null ? state.profile.errorText || 'Failed to verify proof' : '',
-  proofUsername: state.profile.username + state.profile.platformGenericParams?.suffic ?? '@unknown',
-  serviceIcon: state.profile.platformGenericParams?.logoFull ?? [],
-})
-
-const mapDispatchToProps = dispatch => ({
-  onClose: () => {
-    dispatch(RouteTreeGen.createClearModals())
-    dispatch(ProfileGen.createBackToProfile())
-    dispatch(ProfileGen.createClearPlatformGeneric())
-  },
-})
-
-const mergeProps = (stateProps, dispatchProps) => ({...stateProps, ...dispatchProps})
-
-=======
->>>>>>> 2c2972e2
 export default Container.namedConnect(
   state => ({
     errorText: state.profile.errorCode !== null ? state.profile.errorText || 'Failed to verify proof' : '',
