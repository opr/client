--- conflicted
+++ resolved
@@ -132,13 +132,8 @@
   return (
     <ClickableBox onClick={clickHandler}>
       <Box style={containerStyle}>
-<<<<<<< HEAD
         <Box style={{...globalStyles.flexBoxRow, alignItems: 'center'}}>
-          <Avatars users={users} styles={styles} ignored={ignored} isPublic={isPublic} />
-=======
-        <Box style={globalStyles.flexBoxRow}>
           <Avatars users={users} styles={styles} isPublic={isPublic} ignored={ignored} />
->>>>>>> d8244040
           <Box style={stylesBodyContainer}>
             <Names
               users={users}
