// @flow
import * as ChatGen from '../../actions/chat-gen'
import * as KBFSGen from '../../actions/kbfs-gen'
import React, {Component} from 'react'
import Render from './render'
import flags from '../../util/feature-flags'
import get from 'lodash/get'
import some from 'lodash/some'
import type {Folder} from '../list'
import {connect} from 'react-redux'
import {favoriteFolder, ignoreFolder} from '../../actions/favorite'
import {navigateUp, navigateAppend} from '../../actions/route-tree'

type Props = $Shape<{
  folder: ?Folder,
  path: string,
  username: string,
  allowIgnore: boolean,
  isTeam: boolean,
  navigateUp: () => void,
  navigateAppend: (route: any) => void,
  ignoreFolder: (path: string) => void,
  favoriteFolder: (path: string) => void,
  openInKBFS: (path: string) => void,
  openTlfInChat: ({tlf: string, isTeam: boolean}) => void,
}>

type State = {
  visiblePopupMenu: boolean,
}

class Files extends Component<Props, State> {
  state: State

  _checkFolderExistence(props) {
    // TODO (AW): make a more user friendly response for when the folder they were hoping to look at
    // has been removed/defavorited in the time between them clicking it in the Folders view and the
    // loading of this component
    if (!props.folder) props.navigateUp()
  }

  constructor(props) {
    super(props)
    this.state = {
      visiblePopupMenu: false,
    }
    setImmediate(() => {
      // FIXME: we shouldn't be navigating when a component mounts
      this._checkFolderExistence(props)
    })
  }

  componentWillReceiveProps(nextProps) {
    this._checkFolderExistence(nextProps)
  }

  componentDidMount() {
    if (this.props.folder && !this.props.folder.ignored && this.props.folder.meta === 'new') {
      this.props.favoriteFolder(this.props.path)
    }
  }

  render() {
    const {folder, username} = this.props
    if (!folder) return null // Protect from state where the folder to be displayed was removed
    const openCurrentFolder = () => {
      this.props.openInKBFS(this.props.path)
    }
    const openConversationFromFolder = () => {
      const tlf = this.props && this.props.folder && this.props.folder.sortName
      tlf &&
        this.props.openTlfInChat({tlf: tlf, isTeam: this.props.folder ? this.props.folder.isTeam : false})
    }
    const ignoreCurrentFolder = () => {
      this.props.ignoreFolder(this.props.path)
      this.props.navigateUp()
    }
    const unIgnoreCurrentFolder = () => {
      this.props.favoriteFolder(this.props.path)
      this.props.navigateUp()
    }
    const allowIgnore = folder.users.some(f => !f.you)

    return (
      <Render
        ignored={folder.ignored}
        theme={folder.isPublic ? 'public' : 'private'}
        popupMenuItems={[
          {onClick: openCurrentFolder, title: 'Open folder'},
          {onClick: ignoreCurrentFolder, title: 'Ignore'},
        ]}
        visiblePopupMenu={this.state.visiblePopupMenu}
        onTogglePopupMenu={() =>
          this.setState(prevState => ({visiblePopupMenu: !prevState.visiblePopupMenu}))}
        selfUsername={username}
        allowIgnore={allowIgnore}
        users={folder.users}
        hasReadOnlyUsers={folder.users && some(folder.users, 'readOnly')}
        waitingForParticipantUnlock={folder.waitingForParticipantUnlock}
        youCanUnlock={folder.youCanUnlock}
        isTeam={folder.isTeam}
        onBack={() => this.props.navigateUp()}
        openCurrentFolder={openCurrentFolder}
        openConversationFromFolder={openConversationFromFolder}
        onClickPaperkey={device => this.props.navigateAppend([{selected: 'paperkey', name: device.name}])} // FIXME: does this name route prop get used anywhere?
        ignoreCurrentFolder={ignoreCurrentFolder}
        unIgnoreCurrentFolder={unIgnoreCurrentFolder}
        recentFilesSection={folder.recentFiles} // TODO (AW): integrate recent files once the service provides this data
        recentFilesEnabled={flags.recentFilesEnabled}
      />
    )
  }
}

<<<<<<< HEAD
const ConnectedFiles = connect(
  (state: any, {routeProps}) => {
    const folders: Array<Folder> = [].concat(
      get(state, 'favorite.folderState.private.tlfs', []),
      get(state, 'favorite.folderState.public.tlfs', []),
      get(state, 'favorite.folderState.team.tlfs', []),
      get(state, 'favorite.folderState.private.ignored', []),
      get(state, 'favorite.folderState.public.ignored', []),
      get(state, 'favorite.folderState.team.ignored', [])
    )
=======
const mapStateToProps = (state: any, {routeProps}) => {
  const folders: Array<Folder> = [].concat(
    get(state, 'favorite.folderState.private.tlfs', []),
    get(state, 'favorite.folderState.public.tlfs', []),
    get(state, 'favorite.folderState.private.ignored', []),
    get(state, 'favorite.folderState.public.ignored', [])
  )
>>>>>>> d1966c97

  const folder = folders.find(f => f.path === routeProps.get('path'))

  return {
    path: routeProps.get('path'),
    folder,
    username: state.config && state.config.username,
  }
}

const mapDispatchToProps = (dispatch: any) => ({
  favoriteFolder: path => dispatch(favoriteFolder(path)),
  ignoreFolder: path => dispatch(ignoreFolder(path)),
  navigateAppend: route => dispatch(navigateAppend(route)),
  navigateUp: () => dispatch(navigateUp()),
  openInKBFS: path => dispatch(KBFSGen.createOpen({path})),
  openTlfInChat: tlf => dispatch(ChatGen.createOpenTlfInChat({tlf})),
})

export default connect(mapStateToProps, mapDispatchToProps)(Files)<|MERGE_RESOLUTION|>--- conflicted
+++ resolved
@@ -112,26 +112,15 @@
   }
 }
 
-<<<<<<< HEAD
-const ConnectedFiles = connect(
-  (state: any, {routeProps}) => {
-    const folders: Array<Folder> = [].concat(
-      get(state, 'favorite.folderState.private.tlfs', []),
-      get(state, 'favorite.folderState.public.tlfs', []),
-      get(state, 'favorite.folderState.team.tlfs', []),
-      get(state, 'favorite.folderState.private.ignored', []),
-      get(state, 'favorite.folderState.public.ignored', []),
-      get(state, 'favorite.folderState.team.ignored', [])
-    )
-=======
 const mapStateToProps = (state: any, {routeProps}) => {
   const folders: Array<Folder> = [].concat(
     get(state, 'favorite.folderState.private.tlfs', []),
     get(state, 'favorite.folderState.public.tlfs', []),
+    get(state, 'favorite.folderState.team.tlfs', []),
     get(state, 'favorite.folderState.private.ignored', []),
-    get(state, 'favorite.folderState.public.ignored', [])
+    get(state, 'favorite.folderState.public.ignored', []),
+    get(state, 'favorite.folderState.team.ignored', [])
   )
->>>>>>> d1966c97
 
   const folder = folders.find(f => f.path === routeProps.get('path'))
 
