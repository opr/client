import * as Constants from '../../../constants/chat2'
import * as Styles from '../../../styles'
import * as ChatTypes from '../../../constants/types/chat2'
import {TypedState} from '../../../constants/reducer'
import {memoize} from '../../../util/memoize'
import * as RPCChatTypes from '../../../constants/types/rpc-chat-gen'

export type RemoteConvMeta = any
/* Exclude<
  {
    conversationIDKey: ChatTypes.ConversationIDKey
  } & SmallTeam.Props,
  {
    onSelectConversation: () => void
  }
> */

// To cache the list
const valuesCached = memoize(
  (
    inboxLayout: RPCChatTypes.UIInboxLayout | null,
    badgeMap,
    unreadMap,
    metaMap
  ): Array<{
    hasBadge: boolean
    hasUnread: boolean
    conversation: ChatTypes.ConversationMeta
  }> =>
<<<<<<< HEAD
    [...metaMap.entries()]
      .filter(
        ([id, v]) =>
          Constants.isValidConversationIDKey(id) &&
          v.status !== RPCChatTypes.ConversationStatus.ignored &&
          v.status !== RPCChatTypes.ConversationStatus.blocked &&
          v.status !== RPCChatTypes.ConversationStatus.muted &&
          v.status !== RPCChatTypes.ConversationStatus.reported
      )
      .map(([, v]) => ({
        conversation: v,
        hasBadge: (badgeMap.get(v.conversationIDKey) || 0) > 0,
        hasUnread: unreadMap.get(v.conversationIDKey, 0) > 0,
      }))
      .sort((a, b) =>
        a.hasBadge
          ? b.hasBadge
            ? b.conversation.timestamp - a.conversation.timestamp
            : -1
          : b.hasBadge
          ? 1
          : b.conversation.timestamp - a.conversation.timestamp
      )
      .reduce<Array<any>>((arr, c) => {
        if (arr.length < maxShownConversations) {
          arr.push(c)
        }
        return arr
      }, [])
=======
    ((inboxLayout && inboxLayout.widgetList) || []).map(v => ({
      conversation: metaMap.get(v.convID) || {
        ...Constants.makeConversationMeta(),
        conversationIDKey: v.convID,
      },
      hasBadge: badgeMap.get(v.convID, 0) > 0,
      hasUnread: unreadMap.get(v.convID, 0) > 0,
    }))
>>>>>>> 3a170dd8
)

// A hack to store the username to avoid plumbing.
let _username: string
export const conversationsToSend = (state: TypedState) => {
  _username = state.config.username
  return valuesCached(
    state.chat2.inboxLayout,
    state.chat2.badgeMap,
    state.chat2.unreadMap,
    state.chat2.metaMap
  )
}

export const changeAffectsWidget = (
  oldConv: ChatTypes.ConversationMeta,
  newConv: ChatTypes.ConversationMeta
) =>
  oldConv !== newConv &&
  !(
    oldConv.rekeyers === newConv.rekeyers &&
    oldConv.channelname === newConv.channelname &&
    oldConv.conversationIDKey === newConv.conversationIDKey &&
    oldConv.resetParticipants === newConv.resetParticipants &&
    oldConv.wasFinalizedBy === newConv.wasFinalizedBy &&
    oldConv.isMuted === newConv.isMuted &&
    oldConv.teamname === newConv.teamname &&
    oldConv.snippet === newConv.snippet &&
    oldConv.snippetDecoration === newConv.snippetDecoration &&
    oldConv.membershipType === newConv.membershipType
  )

export const serialize = ({
  hasBadge,
  hasUnread,
  conversation,
}: {
  hasBadge: boolean
  hasUnread: boolean
  conversation: ChatTypes.ConversationMeta
}): RemoteConvMeta => {
  const styles = Constants.getRowStyles(false, hasUnread)
  const participantNeedToRekey = conversation.rekeyers.size > 0
  const youNeedToRekey = !!participantNeedToRekey && conversation.rekeyers.has(_username)
  return {
    backgroundColor: Styles.globalColors.white,
    channelname: conversation.channelname,
    conversationIDKey: conversation.conversationIDKey,
    hasBadge,
    hasBottomLine: true,
    hasResetUsers: !!conversation.resetParticipants && conversation.resetParticipants.size > 0,
    hasUnread,
    iconHoverColor: styles.iconHoverColor,
    isDecryptingSnippet: false,
    isFinalized: !!conversation.wasFinalizedBy,
    isInWidget: true,
    isMuted: conversation.isMuted,
    // excluding onSelectConversation
    isSelected: false,
    isTypingSnippet: false,
    participantNeedToRekey,
    participants: conversation.teamname ? [] : Constants.getRowParticipants(conversation, _username),
    showBold: styles.showBold,
    snippet: conversation.snippet,
    snippetDecoration: conversation.snippetDecoration,
    subColor: styles.subColor,
    teamname: conversation.teamname,
    timestamp: Constants.timestampToString(conversation),
    usernameColor: styles.usernameColor,
    youAreReset: conversation.membershipType === 'youAreReset',
    youNeedToRekey,
  }
}<|MERGE_RESOLUTION|>--- conflicted
+++ resolved
@@ -27,46 +27,14 @@
     hasUnread: boolean
     conversation: ChatTypes.ConversationMeta
   }> =>
-<<<<<<< HEAD
-    [...metaMap.entries()]
-      .filter(
-        ([id, v]) =>
-          Constants.isValidConversationIDKey(id) &&
-          v.status !== RPCChatTypes.ConversationStatus.ignored &&
-          v.status !== RPCChatTypes.ConversationStatus.blocked &&
-          v.status !== RPCChatTypes.ConversationStatus.muted &&
-          v.status !== RPCChatTypes.ConversationStatus.reported
-      )
-      .map(([, v]) => ({
-        conversation: v,
-        hasBadge: (badgeMap.get(v.conversationIDKey) || 0) > 0,
-        hasUnread: unreadMap.get(v.conversationIDKey, 0) > 0,
-      }))
-      .sort((a, b) =>
-        a.hasBadge
-          ? b.hasBadge
-            ? b.conversation.timestamp - a.conversation.timestamp
-            : -1
-          : b.hasBadge
-          ? 1
-          : b.conversation.timestamp - a.conversation.timestamp
-      )
-      .reduce<Array<any>>((arr, c) => {
-        if (arr.length < maxShownConversations) {
-          arr.push(c)
-        }
-        return arr
-      }, [])
-=======
     ((inboxLayout && inboxLayout.widgetList) || []).map(v => ({
       conversation: metaMap.get(v.convID) || {
         ...Constants.makeConversationMeta(),
         conversationIDKey: v.convID,
       },
-      hasBadge: badgeMap.get(v.convID, 0) > 0,
-      hasUnread: unreadMap.get(v.convID, 0) > 0,
+      hasBadge: (badgeMap.get(v.convID) || 0) > 0,
+      hasUnread: (unreadMap.get(v.convID) || 0) > 0,
     }))
->>>>>>> 3a170dd8
 )
 
 // A hack to store the username to avoid plumbing.
