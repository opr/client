import * as React from 'react'
import Banner from '../bottom-banner/container'
import HeaderArea from '../header-area/container.native'
import InputArea from '../input-area/container'
import ListArea from '../list-area/container'
<<<<<<< HEAD
import {Box, Box2, LoadingLine, Text} from '../../../common-adapters'
=======
import * as Kb from '../../../common-adapters'
import {LayoutEvent} from '../../../common-adapters/box'
import * as Styles from '../../../styles'
>>>>>>> ca0e8202
import {Props} from '.'
import ThreadLoadStatus from '../load-status/container'
import PinnedMessage from '../pinned-message/container'
import {GatewayDest} from 'react-gateway'
import InvitationToBlock from '../../blocking/invitation-to-block'
import * as Styles from '../../../styles'
import * as Kb from '../../../common-adapters'

const Offline = () => (
  <Kb.Box
    style={{
      ...Styles.globalStyles.flexBoxCenter,
      backgroundColor: Styles.globalColors.greyDark,
      paddingBottom: Styles.globalMargins.tiny,
      paddingLeft: Styles.globalMargins.medium,
      paddingRight: Styles.globalMargins.medium,
      paddingTop: Styles.globalMargins.tiny,
      width: '100%',
    }}
  >
    <Kb.Text center={true} type="BodySmallSemibold">
      Couldn't load all chat messages due to network connectivity. Retrying...
    </Kb.Text>
  </Kb.Box>
)

<<<<<<< HEAD
const Conversation = React.memo((props: Props) => (
  <Box2 direction="vertical" style={styles.innerContainer}>
    <Box2 direction="vertical" fullWidth={true} fullHeight={true}>
      {props.threadLoadedOffline && <Offline />}
      {!Styles.isTablet && <HeaderArea conversationIDKey={props.conversationIDKey} />}
      <Kb.KeyboardAvoidingView
        style={Styles.globalStyles.fillAbsolute}
        pointerEvents="box-none"
        behavior="height"
        keyboardVerticalOffset={80}
      >
        <Box2 direction="vertical" fullWidth={true} style={styles.innerContainer}>
          <ThreadLoadStatus conversationIDKey={props.conversationIDKey} />
          <PinnedMessage conversationIDKey={props.conversationIDKey} />
          <ListArea
            scrollListDownCounter={props.scrollListDownCounter}
            scrollListToBottomCounter={props.scrollListToBottomCounter}
            scrollListUpCounter={props.scrollListUpCounter}
            onFocusInput={props.onFocusInput}
            conversationIDKey={props.conversationIDKey}
          />
          {props.showLoader && <LoadingLine />}
        </Box2>
        <InvitationToBlock conversationID={props.conversationIDKey} />
        <Banner conversationIDKey={props.conversationIDKey} />
        <InputArea
          focusInputCounter={props.focusInputCounter}
          jumpToRecent={props.jumpToRecent}
          onRequestScrollDown={props.onRequestScrollDown}
          onRequestScrollToBottom={props.onRequestScrollToBottom}
          onRequestScrollUp={props.onRequestScrollUp}
          conversationIDKey={props.conversationIDKey}
        />
      </Kb.KeyboardAvoidingView>
    </Box2>
    <GatewayDest name="convOverlay" component={Box} />
  </Box2>
))
=======
const Conversation = React.memo((props: Props) => {
  const [maxInputArea, setMaxInputArea] = React.useState<number | undefined>(undefined)
  const onLayout = React.useCallback((e: LayoutEvent) => {
    setMaxInputArea(e.nativeEvent.layout.height)
  }, [])
  return (
    <>
      <Kb.Box2 direction="vertical" fullWidth={true} fullHeight={true}>
        {props.threadLoadedOffline && <Offline />}
        <HeaderArea conversationIDKey={props.conversationIDKey} />
        <Kb.BoxGrow onLayout={onLayout}>
          <Kb.Box2 direction="vertical" fullWidth={true} style={styles.innerContainer}>
            <ThreadLoadStatus conversationIDKey={props.conversationIDKey} />
            <PinnedMessage conversationIDKey={props.conversationIDKey} />
            <ListArea
              scrollListDownCounter={props.scrollListDownCounter}
              scrollListToBottomCounter={props.scrollListToBottomCounter}
              scrollListUpCounter={props.scrollListUpCounter}
              onFocusInput={props.onFocusInput}
              conversationIDKey={props.conversationIDKey}
            />
            {props.showLoader && <Kb.LoadingLine />}
          </Kb.Box2>
          <InvitationToBlock conversationID={props.conversationIDKey} />
          <Banner conversationIDKey={props.conversationIDKey} />
          <InputArea
            focusInputCounter={props.focusInputCounter}
            jumpToRecent={props.jumpToRecent}
            onRequestScrollDown={props.onRequestScrollDown}
            onRequestScrollToBottom={props.onRequestScrollToBottom}
            onRequestScrollUp={props.onRequestScrollUp}
            conversationIDKey={props.conversationIDKey}
            maxInputArea={maxInputArea}
          />
        </Kb.BoxGrow>
      </Kb.Box2>
      <GatewayDest name="convOverlay" component={Kb.Box} />
    </>
  )
})
>>>>>>> ca0e8202

const styles = Styles.styleSheetCreate(
  () =>
    ({
      innerContainer: {
        flex: 1,
        position: 'relative',
      },
    } as const)
)

export default Conversation<|MERGE_RESOLUTION|>--- conflicted
+++ resolved
@@ -3,20 +3,14 @@
 import HeaderArea from '../header-area/container.native'
 import InputArea from '../input-area/container'
 import ListArea from '../list-area/container'
-<<<<<<< HEAD
-import {Box, Box2, LoadingLine, Text} from '../../../common-adapters'
-=======
 import * as Kb from '../../../common-adapters'
 import {LayoutEvent} from '../../../common-adapters/box'
 import * as Styles from '../../../styles'
->>>>>>> ca0e8202
 import {Props} from '.'
 import ThreadLoadStatus from '../load-status/container'
 import PinnedMessage from '../pinned-message/container'
 import {GatewayDest} from 'react-gateway'
 import InvitationToBlock from '../../blocking/invitation-to-block'
-import * as Styles from '../../../styles'
-import * as Kb from '../../../common-adapters'
 
 const Offline = () => (
   <Kb.Box
@@ -36,87 +30,62 @@
   </Kb.Box>
 )
 
-<<<<<<< HEAD
-const Conversation = React.memo((props: Props) => (
-  <Box2 direction="vertical" style={styles.innerContainer}>
-    <Box2 direction="vertical" fullWidth={true} fullHeight={true}>
-      {props.threadLoadedOffline && <Offline />}
-      {!Styles.isTablet && <HeaderArea conversationIDKey={props.conversationIDKey} />}
-      <Kb.KeyboardAvoidingView
-        style={Styles.globalStyles.fillAbsolute}
-        pointerEvents="box-none"
-        behavior="height"
-        keyboardVerticalOffset={80}
-      >
-        <Box2 direction="vertical" fullWidth={true} style={styles.innerContainer}>
-          <ThreadLoadStatus conversationIDKey={props.conversationIDKey} />
-          <PinnedMessage conversationIDKey={props.conversationIDKey} />
-          <ListArea
-            scrollListDownCounter={props.scrollListDownCounter}
-            scrollListToBottomCounter={props.scrollListToBottomCounter}
-            scrollListUpCounter={props.scrollListUpCounter}
-            onFocusInput={props.onFocusInput}
-            conversationIDKey={props.conversationIDKey}
-          />
-          {props.showLoader && <LoadingLine />}
-        </Box2>
-        <InvitationToBlock conversationID={props.conversationIDKey} />
-        <Banner conversationIDKey={props.conversationIDKey} />
-        <InputArea
-          focusInputCounter={props.focusInputCounter}
-          jumpToRecent={props.jumpToRecent}
-          onRequestScrollDown={props.onRequestScrollDown}
-          onRequestScrollToBottom={props.onRequestScrollToBottom}
-          onRequestScrollUp={props.onRequestScrollUp}
-          conversationIDKey={props.conversationIDKey}
-        />
-      </Kb.KeyboardAvoidingView>
-    </Box2>
-    <GatewayDest name="convOverlay" component={Box} />
-  </Box2>
-))
-=======
 const Conversation = React.memo((props: Props) => {
   const [maxInputArea, setMaxInputArea] = React.useState<number | undefined>(undefined)
   const onLayout = React.useCallback((e: LayoutEvent) => {
     setMaxInputArea(e.nativeEvent.layout.height)
   }, [])
+  const innerComponent = (
+    <Kb.BoxGrow onLayout={onLayout}>
+      <Kb.Box2 direction="vertical" fullWidth={true} style={styles.innerContainer}>
+        <ThreadLoadStatus conversationIDKey={props.conversationIDKey} />
+        <PinnedMessage conversationIDKey={props.conversationIDKey} />
+        <ListArea
+          scrollListDownCounter={props.scrollListDownCounter}
+          scrollListToBottomCounter={props.scrollListToBottomCounter}
+          scrollListUpCounter={props.scrollListUpCounter}
+          onFocusInput={props.onFocusInput}
+          conversationIDKey={props.conversationIDKey}
+        />
+        {props.showLoader && <Kb.LoadingLine />}
+      </Kb.Box2>
+      <InvitationToBlock conversationID={props.conversationIDKey} />
+      <Banner conversationIDKey={props.conversationIDKey} />
+      <InputArea
+        focusInputCounter={props.focusInputCounter}
+        jumpToRecent={props.jumpToRecent}
+        onRequestScrollDown={props.onRequestScrollDown}
+        onRequestScrollToBottom={props.onRequestScrollToBottom}
+        onRequestScrollUp={props.onRequestScrollUp}
+        conversationIDKey={props.conversationIDKey}
+        maxInputArea={maxInputArea}
+      />
+    </Kb.BoxGrow>
+  )
   return (
-    <>
+    <Kb.Box2 direction="vertical" style={styles.innerContainer}>
       <Kb.Box2 direction="vertical" fullWidth={true} fullHeight={true}>
         {props.threadLoadedOffline && <Offline />}
-        <HeaderArea conversationIDKey={props.conversationIDKey} />
-        <Kb.BoxGrow onLayout={onLayout}>
-          <Kb.Box2 direction="vertical" fullWidth={true} style={styles.innerContainer}>
-            <ThreadLoadStatus conversationIDKey={props.conversationIDKey} />
-            <PinnedMessage conversationIDKey={props.conversationIDKey} />
-            <ListArea
-              scrollListDownCounter={props.scrollListDownCounter}
-              scrollListToBottomCounter={props.scrollListToBottomCounter}
-              scrollListUpCounter={props.scrollListUpCounter}
-              onFocusInput={props.onFocusInput}
-              conversationIDKey={props.conversationIDKey}
-            />
-            {props.showLoader && <Kb.LoadingLine />}
-          </Kb.Box2>
-          <InvitationToBlock conversationID={props.conversationIDKey} />
-          <Banner conversationIDKey={props.conversationIDKey} />
-          <InputArea
-            focusInputCounter={props.focusInputCounter}
-            jumpToRecent={props.jumpToRecent}
-            onRequestScrollDown={props.onRequestScrollDown}
-            onRequestScrollToBottom={props.onRequestScrollToBottom}
-            onRequestScrollUp={props.onRequestScrollUp}
-            conversationIDKey={props.conversationIDKey}
-            maxInputArea={maxInputArea}
-          />
-        </Kb.BoxGrow>
+        {Styles.isTablet ? (
+          <Kb.KeyboardAvoidingView
+            style={Styles.globalStyles.fillAbsolute}
+            pointerEvents="box-none"
+            behavior="height"
+            keyboardVerticalOffset={80}
+          >
+            {innerComponent}
+          </Kb.KeyboardAvoidingView>
+        ) : (
+          <>
+            <HeaderArea conversationIDKey={props.conversationIDKey} />
+            {innerComponent}
+          </>
+        )}
       </Kb.Box2>
       <GatewayDest name="convOverlay" component={Kb.Box} />
-    </>
+    </Kb.Box2>
   )
 })
->>>>>>> ca0e8202
 
 const styles = Styles.styleSheetCreate(
   () =>
