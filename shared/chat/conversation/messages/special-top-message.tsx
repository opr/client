import * as Constants from '../../../constants/chat2'
import * as React from 'react'
import * as Types from '../../../constants/types/chat2'
import ProfileResetNotice from './system-profile-reset-notice/container'
import RetentionNotice from './retention-notice/container'
import shallowEqual from 'shallowequal'
import * as Kb from '../../../common-adapters'
import * as Container from '../../../util/container'
import * as Styles from '../../../styles'
import NewChatCard from './cards/new-chat'
import HelloBotCard from './cards/hello-bot'
import MakeTeamCard from './cards/make-team'

type OwnProps = {
  conversationIDKey: Types.ConversationIDKey
  measure: (() => void) | null
}

type Props = {
  conversationIDKey: Types.ConversationIDKey
  createConversationError: string | null
  hasOlderResetConversation: boolean
  isHelloBotConversation: boolean
  loadMoreType: 'moreToLoad' | 'noMoreToLoad'
  measure: (() => void) | null
  pendingState: 'waiting' | 'error' | 'done'
  showRetentionNotice: boolean
  showTeamOffer: boolean
}

class TopMessage extends React.PureComponent<Props> {
  componentDidUpdate(prevProps: Props) {
    if (this.props.measure && !shallowEqual(this.props, prevProps)) {
      this.props.measure()
    }
  }

  render() {
    return (
      <Kb.Box>
        {this.props.loadMoreType === 'noMoreToLoad' && this.props.showRetentionNotice && (
          <RetentionNotice conversationIDKey={this.props.conversationIDKey} measure={this.props.measure} />
        )}
        <Kb.Box style={styles.spacer} />
        {this.props.hasOlderResetConversation && (
          <ProfileResetNotice conversationIDKey={this.props.conversationIDKey} />
        )}
        {this.props.pendingState === 'waiting' && (
          <Kb.Text type="BodySmallSemibold" style={styles.loading}>
            Loading...
          </Kb.Text>
        )}
        {this.props.pendingState === 'error' && (
          <Kb.Box style={errorStyle}>
            <Kb.Text type="BodySmallSemibold">(ノ ゜Д゜)ノ ︵ ┻━┻</Kb.Text>
            {this.props.createConversationError ? (
              <>
                <Kb.Text type="BodySmallSemibold">Failed to create conversation:</Kb.Text>
                <Kb.Text type="BodySmall" style={styles.errorText} selectable={true}>
                  {this.props.createConversationError}
                </Kb.Text>
              </>
            ) : (
              <Kb.Text type="BodySmallSemibold">Failed to create conversation.</Kb.Text>
            )}
          </Kb.Box>
        )}
        {this.props.loadMoreType === 'noMoreToLoad' &&
          !this.props.showRetentionNotice &&
          this.props.pendingState === 'done' && (
            <Kb.Box style={styles.more}>
              {this.props.isHelloBotConversation ? <HelloBotCard /> : <NewChatCard />}
            </Kb.Box>
          )}
        {this.props.showTeamOffer && (
          <Kb.Box style={styles.more}>
<<<<<<< HEAD
            <CreateTeamNotice conversationIDKey={this.props.conversationIDKey} />
=======
            <MakeTeamCard conversationIDKey={this.props.conversationIDKey} />
>>>>>>> 2c2972e2
          </Kb.Box>
        )}
        {this.props.loadMoreType === 'moreToLoad' && (
          <Kb.Box style={styles.more}>
            <Kb.Text type="BodyBig">
              <Kb.Emoji size={16} emojiName=":moyai:" />
            </Kb.Text>
            <Kb.Text type="BodySmallSemibold">Digging ancient messages...</Kb.Text>
          </Kb.Box>
        )}
      </Kb.Box>
    )
  }
}

const styles = Styles.styleSheetCreate(
  () =>
    ({
      errorText: {
        marginTop: Styles.globalMargins.tiny,
      },
      loading: {
        marginLeft: Styles.globalMargins.small,
      },
      more: {
        ...Styles.globalStyles.flexBoxColumn,
        alignItems: 'center',
        paddingBottom: Styles.globalMargins.medium,
        width: '100%',
      },
      spacer: {
        height: Styles.globalMargins.small,
      },
    } as const)
)

const errorStyle = {
  ...styles.more,
  margin: Styles.globalMargins.medium,
}

export default Container.namedConnect(
  (state, ownProps: OwnProps) => {
    const hasLoadedEver = state.chat2.messageOrdinals.get(ownProps.conversationIDKey) !== undefined
    const meta = Constants.getMeta(state, ownProps.conversationIDKey)

    let pendingState: Props['pendingState']
    switch (ownProps.conversationIDKey) {
      case Constants.pendingWaitingConversationIDKey:
        pendingState = 'waiting'
        break
      case Constants.pendingErrorConversationIDKey:
        pendingState = 'error'
        break
      default:
        pendingState = 'done'
        break
    }
    const loadMoreType =
      state.chat2.moreToLoadMap.get(ownProps.conversationIDKey) !== false
        ? ('moreToLoad' as const)
        : ('noMoreToLoad' as const)
    const showTeamOffer =
      hasLoadedEver &&
      loadMoreType === 'noMoreToLoad' &&
      meta.teamType === 'adhoc' &&
      meta.participants.length > 2
    const hasOlderResetConversation = meta.supersedes !== Constants.noConversationIDKey
    // don't show default header in the case of the retention notice being visible
    const showRetentionNotice =
      meta.retentionPolicy.type !== 'retain' &&
      !(meta.retentionPolicy.type === 'inherit' && meta.teamRetentionPolicy.type === 'retain')
    const {createConversationError} = state.chat2
    const isHelloBotConversation =
      hasLoadedEver && meta.teamType === 'adhoc' && meta.participants.includes('hellobot')
    return {
      conversationIDKey: ownProps.conversationIDKey,
      createConversationError,
      hasOlderResetConversation,
      isHelloBotConversation,
      loadMoreType,
      measure: ownProps.measure,
      pendingState,
      showRetentionNotice,
      showTeamOffer,
    }
  },
  () => ({}),
  (stateProps, _, __: OwnProps) => ({
    ...stateProps,
  }),
  'TopMessage'
)(TopMessage)<|MERGE_RESOLUTION|>--- conflicted
+++ resolved
@@ -74,11 +74,7 @@
           )}
         {this.props.showTeamOffer && (
           <Kb.Box style={styles.more}>
-<<<<<<< HEAD
-            <CreateTeamNotice conversationIDKey={this.props.conversationIDKey} />
-=======
             <MakeTeamCard conversationIDKey={this.props.conversationIDKey} />
->>>>>>> 2c2972e2
           </Kb.Box>
         )}
         {this.props.loadMoreType === 'moreToLoad' && (
