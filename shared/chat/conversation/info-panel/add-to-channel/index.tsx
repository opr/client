import * as React from 'react'
import * as Kb from '../../../../common-adapters'
import * as Styles from '../../../../styles'
import {pluralize} from '../../../../util/string'

type User = {
  alreadyAdded: boolean
  fullname: string
  username: string
}

type Props = {
  error: string | null
  onCancel: () => void
  onSubmit: (usernames: Array<string>) => void
  title: string
  users: Array<User>
  waitingKey: string
}

type State = {
  selected: Set<string>
}

class AddToChannel extends React.Component<Props, State> {
  state = {selected: new Set<string>()}
  _itemHeight = {
    height: 48,
    type: 'fixed',
  } as const

  _toggleSelected = (username: string) =>
<<<<<<< HEAD
    this.setState(s => ({
      selected: s.selected.includes(username) ? s.selected.remove(username) : s.selected.add(username),
    }))
=======
    this.setState(({selected}) => {
      const ns = new Set(selected)
      if (selected.has(username)) {
        ns.delete(username)
      } else {
        ns.add(username)
      }
      return {selected: ns}
    })
>>>>>>> 2c2972e2

  _renderItem = (idx: number, user: User & {selected: boolean}) => (
    <Kb.ListItem2
      {...(user.alreadyAdded ? {} : {onClick: () => this._toggleSelected(user.username)})}
      firstItem={idx === 0}
      type="Small"
      icon={<Kb.Avatar username={user.username} size={32} />}
      body={
        <Kb.Box2 direction="horizontal" fullWidth={true} fullHeight={true} alignItems="center">
          <Kb.Box2 direction="vertical" fullWidth={true}>
            <Kb.ConnectedUsernames
              colorFollowing={true}
              type="BodySemibold"
              usernames={[user.username]}
              underline={false}
            />
            {!user.alreadyAdded && !!user.fullname && (
              <Kb.Text lineClamp={1} type="BodySmall" style={styles.userSubtext}>
                {user.fullname}
              </Kb.Text>
            )}
            {user.alreadyAdded && (
              <Kb.Text lineClamp={1} ellipsizeMode="head" type="BodySmall" style={styles.userSubtext}>
                {user.username} is already a member
              </Kb.Text>
            )}
          </Kb.Box2>
        </Kb.Box2>
      }
      action={
        <Kb.Checkbox
          disabled={user.alreadyAdded}
          checked={user.alreadyAdded || user.selected}
          onCheck={
            Styles.isMobile
              ? () => this._toggleSelected(user.username)
              : () => {
                  /* `ListItem2` click handler does this on desktop */
                }
          }
        />
      }
    />
  )

  render() {
    const items = this.props.users.map(u => ({...u, selected: this.state.selected.has(u.username)}))
    return (
      <Kb.Box2
        alignItems="center"
        direction="vertical"
        fullWidth={true}
        fullHeight={true}
        style={styles.container}
        gap="small"
      >
        {!Styles.isMobile && <Kb.Text type="Header">{this.props.title}</Kb.Text>}
        <Kb.Box2 direction="vertical" fullWidth={true} gap="tiny" style={styles.flexOne}>
          <Kb.BoxGrow style={styles.listContainer}>
            <Kb.List2
              style={styles.list}
              items={items}
              keyProperty="username"
              renderItem={this._renderItem}
              itemHeight={this._itemHeight}
            />
          </Kb.BoxGrow>
          <Kb.Box2 direction="vertical" alignItems="center" fullWidth={true}>
            <Kb.ButtonBar direction="row">
              {!Styles.isMobile && (
                <Kb.WaitingButton
                  onlyDisable={true}
                  waitingKey={this.props.waitingKey || null}
                  type="Dim"
                  label="Cancel"
                  onClick={this.props.onCancel}
                />
              )}
              <Kb.WaitingButton
                disabled={!this.state.selected.size}
                waitingKey={this.props.waitingKey || null}
                label={
                  this.state.selected.size
                    ? `Add ${this.state.selected.size} ${pluralize('user', this.state.selected.size)}`
                    : 'Add'
                }
                onClick={() => this.props.onSubmit([...this.state.selected])}
              />
            </Kb.ButtonBar>
            {!!this.props.error && (
              <Kb.Text type="BodySmallError" center={true}>
                {this.props.error}
              </Kb.Text>
            )}
          </Kb.Box2>
        </Kb.Box2>
      </Kb.Box2>
    )
  }
}

const styles = Styles.styleSheetCreate(
  () =>
    ({
      container: Styles.platformStyles({
        isElectron: {...Styles.padding(Styles.globalMargins.small, 0), height: 400, width: 400},
        isMobile: {
          ...Styles.padding(0, 0, Styles.globalMargins.small, 0),
        },
      }),
      flexOne: {flex: 1},
      list: Styles.platformStyles({
        isMobile: {...Styles.padding(Styles.globalMargins.tiny, 0)},
      }),
      listContainer: {
        borderBottomWidth: 1,
        borderColor: Styles.globalColors.black_10,
        borderStyle: 'solid',
        borderTopWidth: Styles.isMobile ? 0 : 1, // header adds this on mobile
        width: '100%',
      },
      userSubtext: Styles.platformStyles({
        common: {
          paddingRight: Styles.globalMargins.tiny,
        },
        isElectron: {
          overflow: 'hidden',
          textOverflow: 'ellipsis',
          whiteSpace: 'nowrap',
        },
      }),
    } as const)
)

export default Kb.HeaderOrPopup(AddToChannel)<|MERGE_RESOLUTION|>--- conflicted
+++ resolved
@@ -30,11 +30,6 @@
   } as const
 
   _toggleSelected = (username: string) =>
-<<<<<<< HEAD
-    this.setState(s => ({
-      selected: s.selected.includes(username) ? s.selected.remove(username) : s.selected.add(username),
-    }))
-=======
     this.setState(({selected}) => {
       const ns = new Set(selected)
       if (selected.has(username)) {
@@ -44,7 +39,6 @@
       }
       return {selected: ns}
     })
->>>>>>> 2c2972e2
 
   _renderItem = (idx: number, user: User & {selected: boolean}) => (
     <Kb.ListItem2
