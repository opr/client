import * as Constants from '../constants/settings'
import * as Kb from '../common-adapters'
import * as React from 'react'
import {NavigationViewProps, createNavigator, StackRouter, SceneView} from '@react-navigation/core'
import * as Shim from '../router-v2/shim'
import * as Container from '../util/container'
import AboutTab from './about'
import AdvancedTab from './advanced'
import ChatTab from './chat/container'
import DevicesTab from '../devices/container'
import DisplayTab from './display/container'
import FsTab from './files/container'
import GitTab from '../git/container'
import WalletsTab from '../wallets/wallet/container'
import FeedbackTab from './feedback/container'
import InvitationsTab from './invites/container'
import AccountTab from './account/container'
import NotificationsTab from './notifications/container'
import PasswordTab from './password/container'
import ScreenprotectorTab from './screenprotector.native'
import DbNukeConfirm from './db-nuke-confirm/container'
import DeleteConfirm from './delete-confirm/container'
import InviteSent from './invite-generated/container'
import RemoveDevice from '../devices/device-revoke/container'
import WebLink from './web-links.native'
import LogOutTab from './logout/container'
import DisableCertPinningModal from './disable-cert-pinning-modal/container'
import {DeleteModal} from './account/confirm-delete'
import {Email, Phone, VerifyPhone} from './account/add-modals'
import ManageContactsTab from './manage-contacts.native'
import PushPrompt from './notifications/push-prompt.native'
import ContactsJoinedModal from './contacts-joined/index.native'
import WhatsNewTab from '../whats-new/container'
import SettingsRoot from '.'

<<<<<<< HEAD
export const newRoutes = {
=======
const subRoutes = {
  [Constants.devicesTab]: {getScreen: (): typeof DevicesTab => require('../devices/container').default},
  [Constants.gitTab]: {getScreen: (): typeof GitTab => require('../git/container').default},
>>>>>>> ba430546
  [Constants.aboutTab]: {getScreen: (): typeof AboutTab => require('./about').default},
  [Constants.advancedTab]: {
    getScreen: (): typeof AdvancedTab => require('./advanced').default,
  },
  [Constants.chatTab]: {getScreen: (): typeof ChatTab => require('./chat/container').default},
  [Constants.cryptoTab]: {getScreen: (): typeof ChatTab => require('../crypto/sub-nav').default},
  [Constants.displayTab]: {getScreen: (): typeof DisplayTab => require('./display/container').default},
  [Constants.fsTab]: {getScreen: (): typeof FsTab => require('./files/container').default},
  [Constants.walletsTab]: Container.isTablet
    ? {
        get screen() {
          return require('../wallets/wallets-sub-nav').default
        },
      }
    : {getScreen: (): typeof WalletsTab => require('../wallets/wallet/container').default},
  [Constants.feedbackTab]: {
    getScreen: (): typeof FeedbackTab => require('./feedback/container').default,
  },
  // TODO connect broken
  [Constants.invitationsTab]: {
    getScreen: (): typeof InvitationsTab => require('./invites/container').default,
  },
  [Constants.accountTab]: {getScreen: (): typeof AccountTab => require('./account/container').default},
  [Constants.notificationsTab]: {
    getScreen: (): typeof NotificationsTab => require('./notifications/container').default,
  },
  [Constants.screenprotectorTab]: {
    getScreen: (): typeof ScreenprotectorTab => require('./screenprotector.native').default,
  },
  [Constants.whatsNewTab]: {
    getScreen: (): typeof WhatsNewTab => require('../whats-new/container.tsx').default,
  },
  addEmail: {getScreen: (): typeof Email => require('./account/add-modals').Email},
  addPhone: {getScreen: (): typeof Phone => require('./account/add-modals').Phone},
  dbNukeConfirm: {
    getScreen: (): typeof DbNukeConfirm => require('./db-nuke-confirm/container').default,
  },
  inviteSent: {getScreen: (): typeof InviteSent => require('./invite-generated/container').default},
  [Constants.contactsTab]: {
    getScreen: (): typeof ManageContactsTab => require('./manage-contacts.native').default,
  },
  privacyPolicy: {getScreen: (): typeof WebLink => require('./web-links.native').default},
  removeDevice: {
    getScreen: (): typeof RemoveDevice => require('../devices/device-revoke/container').default,
  },
  terms: {getScreen: (): typeof WebLink => require('./web-links.native').default},
}

export const newModalRoutes = {
  [Constants.logOutTab]: {getScreen: (): typeof LogOutTab => require('./logout/container').default},
  [Constants.passwordTab]: {
    getScreen: (): typeof PasswordTab => require('./password/container').default,
  },
  deleteConfirm: {
    getScreen: (): typeof DeleteConfirm => require('./delete-confirm/container').default,
  },
  disableCertPinningModal: {
    getScreen: (): typeof DisableCertPinningModal =>
      require('./disable-cert-pinning-modal/container').default,
  },
  settingsAddEmail: {getScreen: (): typeof Email => require('./account/add-modals').Email},
  settingsAddPhone: {getScreen: (): typeof Phone => require('./account/add-modals').Phone},
  settingsContactsJoined: {
    getScreen: (): typeof ContactsJoinedModal => require('./contacts-joined').default,
  },
  settingsDeleteAddress: {
    getScreen: (): typeof DeleteModal => require('./account/confirm-delete').DeleteModal,
  },
  settingsPushPrompt: {
    getScreen: (): typeof PushPrompt => require('./notifications/push-prompt.native').default,
  },
  settingsVerifyPhone: {
    getScreen: (): typeof VerifyPhone => require('./account/add-modals').VerifyPhone,
  },
}

const noScreenProps = {}
class SettingsSubNav extends React.PureComponent<NavigationViewProps<any>> {
  render() {
    const navigation = this.props.navigation
    const index = navigation.state.index
    const activeKey = navigation.state.routes[index].key
    const descriptor = this.props.descriptors[activeKey]
    const childNav = descriptor.navigation

    const Settings = require('./').default
    return (
      <Kb.Box2 direction="horizontal" fullHeight={true} fullWidth={true}>
        <Settings routeSelected={descriptor.state.routeName}>
          <SceneView
            navigation={childNav}
            component={descriptor.getComponent()}
            screenProps={this.props.screenProps || noScreenProps}
          />
        </Settings>
      </Kb.Box2>
    )
  }
}
const SettingsSubNavigator = createNavigator(
  SettingsSubNav,
  StackRouter(Shim.shim(subRoutes), {initialRouteName: Constants.accountTab}),
  {}
)

SettingsSubNavigator.navigationOptions = {
  title: 'More',
}

const phoneNewRoutes = {
  ...subRoutes,
  settingsRoot: {getScreen: (): typeof SettingsRoot => require('.').default},
}
const tabletNewRoutes = {
  ...subRoutes,
  settingsRoot: {screen: SettingsSubNavigator},
}

export const newRoutes = Container.isPhone ? phoneNewRoutes : tabletNewRoutes<|MERGE_RESOLUTION|>--- conflicted
+++ resolved
@@ -33,13 +33,9 @@
 import WhatsNewTab from '../whats-new/container'
 import SettingsRoot from '.'
 
-<<<<<<< HEAD
-export const newRoutes = {
-=======
 const subRoutes = {
   [Constants.devicesTab]: {getScreen: (): typeof DevicesTab => require('../devices/container').default},
   [Constants.gitTab]: {getScreen: (): typeof GitTab => require('../git/container').default},
->>>>>>> ba430546
   [Constants.aboutTab]: {getScreen: (): typeof AboutTab => require('./about').default},
   [Constants.advancedTab]: {
     getScreen: (): typeof AdvancedTab => require('./advanced').default,
