--- conflicted
+++ resolved
@@ -83,18 +83,12 @@
   const yourOperations = Container.useSelector(state => Constants.getCanPerformByID(state, teamID))
 
   const dispatch = Container.useDispatch()
-<<<<<<< HEAD
-  const onBack = () => dispatch(RouteTreeGen.createNavigateUp())
 
   Container.useFocusEffect(
     React.useCallback(() => {
       return () => dispatch(TeamsGen.createTeamSeen({teamID}))
     }, [dispatch, teamID])
   )
-=======
-  const onBlur = React.useCallback(() => dispatch(TeamsGen.createTeamSeen({teamID})), [dispatch, teamID])
-  Container.useFocusBlur(undefined, onBlur)
->>>>>>> 75e798e2
 
   useTeamsSubscribe()
   useTeamDetailsSubscribe(teamID)
@@ -190,14 +184,6 @@
   )
 
   return body
-<<<<<<< HEAD
-  // if (flags.teamsRedesign) {
-  // return body
-  // } else {
-  // return <Kb.HeaderHocWrapper onBack={onBack}>{body}</Kb.HeaderHocWrapper>
-  // }
-=======
->>>>>>> 75e798e2
 }
 
 const newNavigationOptions = () => ({
@@ -214,11 +200,7 @@
         ? undefined
         : () => <HeaderRightActions teamID={Container.getRouteProps(props, 'teamID', '')} />,
       headerTitle: Container.isMobile
-<<<<<<< HEAD
         ? ''
-=======
-        ? ' '
->>>>>>> 75e798e2
         : () => <HeaderTitle teamID={Container.getRouteProps(props, 'teamID', '')} />,
       subHeader: Container.isMobile
         ? undefined
