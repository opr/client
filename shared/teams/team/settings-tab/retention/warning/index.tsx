--- conflicted
+++ resolved
@@ -11,15 +11,8 @@
   onBack: () => void
 }
 
-<<<<<<< HEAD
-const Wrapper = ({children, onBack}: {children: React.ReactNode; onBack: () => void}) =>
-=======
-const iconType = Styles.isMobile ? 'icon-message-retention-64' : 'icon-message-retention-48'
-const explodeIconType = 'icon-illustration-exploding-messages-240'
-
 const Wrapper = ({children}: {children: React.ReactNode}) =>
->>>>>>> 03c6babb
-  Styles.isMobile ? (
+  Styles.isMobile ? (it ad
     <Kb.ScrollView
       style={{...Styles.globalStyles.fillAbsolute, ...Styles.globalStyles.flexBoxColumn}}
       contentContainerStyle={styles.scrollContainer}
