import React from 'react'
import * as Sb from '../../../stories/storybook'
<<<<<<< HEAD
import * as Constants from '../../../constants/teams'
import * as Container from '../../../util/container'
import {default as TeamMember, TeamMemberHeader} from './index.new'
import AddToChannels from './add-to-channels'
import {teamChannels} from '../../common/index.stories'

const fakeTeamID = 'fakeTeamID'
const subteamID1 = 'subteam1'
const subteamID2 = 'subteam2'
const store = Container.produce(Sb.createStoreWithCommon(), draftState => {
  draftState.teams = {
    ...draftState.teams,
    teamDetails: new Map([
      [
        fakeTeamID,
        {
          ...Constants.emptyTeamDetails,
          members: new Map([
            ['jeff', {fullName: 'Jeff', status: 'active', type: 'reader', username: 'jeff'}],
            // prettier-ignore
            ['paula', {fullName: 'Paula Superlonglastnamelikereallylongforreal', status: 'active', type: 'writer', username: 'paula'}],
            ['andonuts', {fullName: '', status: 'active', type: 'writer', username: 'andonuts'}],
          ]),
          subteams: new Set([subteamID1, subteamID2]),
        },
      ],
      [
        subteamID1,
        {
          ...Constants.emptyTeamDetails,
          members: new Map([
            ['jeff', {fullName: 'Jeff', status: 'active', type: 'admin', username: 'jeff'}],
            // prettier-ignore
            ['paula', {fullName: 'Paula Superlonglastnamelikereallylongforreal', status: 'active', type: 'writer', username: 'paula'}],
            ['andonuts', {fullName: '', status: 'active', type: 'writer', username: 'andonuts'}],
          ]),
        },
      ],
    ]),
    teamIDToChannelInfos: new Map([[fakeTeamID, teamChannels]]),
    teamMeta: new Map([
      [fakeTeamID, Constants.makeTeamMeta({teamname: 'keybase_storybook'})],
      [subteamID1, Constants.makeTeamMeta({teamname: 'keybase_storybook.public'})],
      [subteamID2, Constants.makeTeamMeta({memberCount: 12, teamname: 'keybase_storybook.secret'})],
    ]),
  }
  draftState.config = {
    ...draftState.config,
    username: 'andonuts',
  }
})

=======
import {TeamMemberHeader} from './index.new'
import {fakeTeamID, store} from '../../stories'
import AddToChannels from './add-to-channels'
>>>>>>> f1c6be32
const addToChannelsProps = Sb.createNavigator({teamID: fakeTeamID, usernames: ['andonuts']})

const load = () =>
  Sb.storiesOf('Teams/Member', module)
    .addDecorator(story => <Sb.MockStore store={store}>{story()}</Sb.MockStore>)
    .add('Header normal', () => <TeamMemberHeader teamID={fakeTeamID} username="jeff" />)
    .add('Header long name', () => <TeamMemberHeader teamID={fakeTeamID} username="paula" />)
    .add('Header self + no name', () => <TeamMemberHeader teamID={fakeTeamID} username="andonuts" />)
    .add('Rows', () => <TeamMember {...Sb.createNavigator({teamID: fakeTeamID, username: 'jeff'})} />)
    .add('Add to channels', () => <AddToChannels {...addToChannelsProps} />)

export default load<|MERGE_RESOLUTION|>--- conflicted
+++ resolved
@@ -1,63 +1,9 @@
 import React from 'react'
 import * as Sb from '../../../stories/storybook'
-<<<<<<< HEAD
-import * as Constants from '../../../constants/teams'
-import * as Container from '../../../util/container'
 import {default as TeamMember, TeamMemberHeader} from './index.new'
 import AddToChannels from './add-to-channels'
-import {teamChannels} from '../../common/index.stories'
+import {fakeTeamID, store} from '../../stories'
 
-const fakeTeamID = 'fakeTeamID'
-const subteamID1 = 'subteam1'
-const subteamID2 = 'subteam2'
-const store = Container.produce(Sb.createStoreWithCommon(), draftState => {
-  draftState.teams = {
-    ...draftState.teams,
-    teamDetails: new Map([
-      [
-        fakeTeamID,
-        {
-          ...Constants.emptyTeamDetails,
-          members: new Map([
-            ['jeff', {fullName: 'Jeff', status: 'active', type: 'reader', username: 'jeff'}],
-            // prettier-ignore
-            ['paula', {fullName: 'Paula Superlonglastnamelikereallylongforreal', status: 'active', type: 'writer', username: 'paula'}],
-            ['andonuts', {fullName: '', status: 'active', type: 'writer', username: 'andonuts'}],
-          ]),
-          subteams: new Set([subteamID1, subteamID2]),
-        },
-      ],
-      [
-        subteamID1,
-        {
-          ...Constants.emptyTeamDetails,
-          members: new Map([
-            ['jeff', {fullName: 'Jeff', status: 'active', type: 'admin', username: 'jeff'}],
-            // prettier-ignore
-            ['paula', {fullName: 'Paula Superlonglastnamelikereallylongforreal', status: 'active', type: 'writer', username: 'paula'}],
-            ['andonuts', {fullName: '', status: 'active', type: 'writer', username: 'andonuts'}],
-          ]),
-        },
-      ],
-    ]),
-    teamIDToChannelInfos: new Map([[fakeTeamID, teamChannels]]),
-    teamMeta: new Map([
-      [fakeTeamID, Constants.makeTeamMeta({teamname: 'keybase_storybook'})],
-      [subteamID1, Constants.makeTeamMeta({teamname: 'keybase_storybook.public'})],
-      [subteamID2, Constants.makeTeamMeta({memberCount: 12, teamname: 'keybase_storybook.secret'})],
-    ]),
-  }
-  draftState.config = {
-    ...draftState.config,
-    username: 'andonuts',
-  }
-})
-
-=======
-import {TeamMemberHeader} from './index.new'
-import {fakeTeamID, store} from '../../stories'
-import AddToChannels from './add-to-channels'
->>>>>>> f1c6be32
 const addToChannelsProps = Sb.createNavigator({teamID: fakeTeamID, usernames: ['andonuts']})
 
 const load = () =>
