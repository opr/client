--- conflicted
+++ resolved
@@ -69,7 +69,6 @@
           marginTop: Styles.isMobile ? Styles.globalMargins.tiny : 0,
         }}
       >
-<<<<<<< HEAD
         <FloatingRolePicker
           selectedRole={props.selectedRole}
           onSelectRole={props.onSelectRole}
@@ -86,17 +85,8 @@
             onClick={onAccept}
             small={true}
             style={{backgroundColor: Styles.globalColors.green, marginLeft: Styles.globalMargins.xtiny}}
-            type="Primary"
           />
         </FloatingRolePicker>
-=======
-        <Button
-          label="Let in as..."
-          onClick={onAccept}
-          small={true}
-          style={{backgroundColor: globalColors.green, marginLeft: globalMargins.xtiny}}
-        />
->>>>>>> 41df7fc0
         <Button
           label="Ignore"
           onClick={onIgnoreRequest}
