--- conflicted
+++ resolved
@@ -126,11 +126,7 @@
 export default routeTree
 
 export const newRoutes = {
-<<<<<<< HEAD
-=======
   'settingsTabs.teamsTab': {getScreen: () => require('./container').default, upgraded: true},
-  'tabs.teamsTab': {getScreen: () => require('./container').default, upgraded: true},
->>>>>>> 775750b7
   team: {getScreen: () => require('./team/container').default, upgraded: true},
   teamMember: {getScreen: () => require('./team/member/container').default, upgraded: true},
   teamsRoot: {getScreen: () => require('./container').default, upgraded: true},
