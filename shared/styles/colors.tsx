--- conflicted
+++ resolved
@@ -41,16 +41,7 @@
   blue_60_on_white: 'rgb(133,198,255)',
   brown_75: 'rgba(71, 31, 17, 0.75)',
   brown_75_on_white: 'rgb(117,87,78)',
-<<<<<<< HEAD
-  darkBlue: '#2645A3',
-  darkBlue3: '#182D6E',
-  darkBlue3_75: 'rgba(24, 45, 110, .75)',
-  darkBlue3_75_on_white: 'rgb(82,98,147)',
   fastBlank: isIOS ? '#FFFFFF' : undefined, // on iOS overdraw is eliminiated if we use white, on Android it's eliminated if it's transparent /shrug
-=======
-  // on iOS overdraw is eliminiated if we use white, on Android it's eliminated if it's transparent /shrug
-  fastBlank: isIOS ? '#ffffff' : undefined,
->>>>>>> eebdff42
   green: '#37BD99',
   greenDark: '#289A72',
   greenDarker: '#1A7D5B',
@@ -93,54 +84,47 @@
   white_90_on_white: '#FFFFFF',
   yellow: '#FFF75A',
   yellowDark: '#FFB800',
-<<<<<<< HEAD
-  yellowGreen: '#A8CF36',
-  yellowGreen2: '#94B52F',
   yellowLight: '#FFFDCC',
-}
-=======
-  yellowLight: '#fffdcc',
 } as const
->>>>>>> eebdff42
-
-// console.log(
-// 'aaa',
-// Object.keys(colors)
-// .map(name => {
-// const val = colors[name]
-// if (!val) return [name, val]
-
-// const padZero = p => {
-// const r = p.toString(16).toUpperCase()
-// return r.length === 1 ? '0' + r : r
-// }
-// let r, g, b, a
-// if (val[0] === '#') {
-// r = parseInt(val[1] + val[2], 16)
-// g = parseInt(val[3] + val[4], 16)
-// b = parseInt(val[5] + val[6], 16)
-// return [name, [>val,<] '#' + padZero(0xff - r) + padZero(0xff - g) + padZero(0xff - b)]
-// } else if (val.startsWith('rgba')) {
-// const s = val.indexOf('(') + 1
-// const parts = val.substr(s).split(',')
-// r = 255 - parseInt(parts[0], 10)
-// g = 255 - parseInt(parts[1], 10)
-// b = 255 - parseInt(parts[2], 10)
-// a = parts[3].replace(')', '')
-// return [name, [>val,<] `rgba(${r}, ${g}, ${b}, ${a})`]
-// } else {
-// const s = val.indexOf('(') + 1
-// const parts = val.substr(s).split(',')
-// r = 255 - parseInt(parts[0], 10)
-// g = 255 - parseInt(parts[1], 10)
-// b = 255 - parseInt(parts[2].replace(')', ''), 10)
-// return [name, [>val,<] `rgb(${r}, ${g}, ${b})`]
-// }
-// })
-// .reduce((s, arr) => {
-// return s + `  ${arr[0]}: '${arr[1]}',\n`
-// }, '')
-// )
+
+console.log(
+  'aaa',
+  Object.keys(colors)
+    .map(name => {
+      const val = colors[name]
+      if (!val) return [name, val]
+
+      const padZero = p => {
+        const r = p.toString(16).toUpperCase()
+        return r.length === 1 ? '0' + r : r
+      }
+      let r, g, b, a
+      if (val[0] === '#') {
+        r = parseInt(val[1] + val[2], 16)
+        g = parseInt(val[3] + val[4], 16)
+        b = parseInt(val[5] + val[6], 16)
+        return [name, /*[>val,<] */ '#' + padZero(0xff - r) + padZero(0xff - g) + padZero(0xff - b)]
+      } else if (val.startsWith('rgba')) {
+        const s = val.indexOf('(') + 1
+        const parts = val.substr(s).split(',')
+        r = 255 - parseInt(parts[0], 10)
+        g = 255 - parseInt(parts[1], 10)
+        b = 255 - parseInt(parts[2], 10)
+        a = parts[3].replace(')', '')
+        return [name, /*[>val,<]*/ `rgba(${r}, ${g}, ${b}, ${a})`]
+      } else {
+        const s = val.indexOf('(') + 1
+        const parts = val.substr(s).split(',')
+        r = 255 - parseInt(parts[0], 10)
+        g = 255 - parseInt(parts[1], 10)
+        b = 255 - parseInt(parts[2].replace(')', ''), 10)
+        return [name, /*[>val,<]*/ `rgb(${r}, ${g}, ${b})`]
+      }
+    })
+    .reduce((s, arr) => {
+      return s + `  ${arr[0]}: '${arr[1]}',\n`
+    }, '')
+)
 
 export const darkColors = {
   black: 'rgba(255, 255, 255,  0.85)',
@@ -156,40 +140,37 @@
   black_50_on_white: 'rgb(128, 128, 128)',
   black_60: 'rgba(255, 255, 255,  0.60)',
   black_63: 'rgba(255, 255, 255,  0.63)',
-  black_75: 'rgba(255, 255, 255,  0.75)',
   black_on_white: 'rgb(217, 217, 217)',
   blue: '#4C8EFF',
-  blueDark: '#C99C15',
-  blueDarker: '#EFC953',
-  blueGrey: '#0D0B08',
-  blueGreyDark: '#1F1709',
-  blueLight: '#8C5900',
-  blueLighter: '#573300',
-  blueLighter2: '#140D03',
-  blueLighter3: '#080603',
-  blueLighter_20: 'rgba(87, 51, 0,  0.2)',
-  blueLighter_20_on_white: 'rgb(17, 10, 0)',
-  blueLighter_40: 'rgba(87, 51, 0,  0.4)',
-  blueLighter_40_on_white: 'rgb(35, 20, 0)',
-  blueLighter_60: 'rgba(87, 51, 0,  0.6)',
-  blueLighter_60_on_white: 'rgb(52, 31, 0)',
-  blue_30: 'rgba(204, 95, 0,  0.3)',
-  blue_30_on_white: 'rgb(63, 29, 0)',
-  blue_60: 'rgba(204, 95, 0,  0.6)',
-  blue_60_on_white: 'rgb(122, 57, 0)',
+  blueDark: '#3663EA',
+  blueDarker: '#1036AC',
+  blueDarker2: '#182D6E',
+  blueDarker2_75: 'rgba(24, 45, 110, .75)',
+  blueDarker2_75_on_white: 'rgb(82,98,147)',
+  blueGrey: '#F2F4F7',
+  blueGreyDark: '#E0E8F6',
+  blueLight: '#73A6FF',
+  blueLighter: '#A8CCFF',
+  blueLighter2: '#EBF2FC',
+  blueLighter3: '#F7F9FC',
+  blueLighter_20: 'rgba(168, 204, 255, 0.2)',
+  blueLighter_20_on_white: 'rgb(238, 245, 255)',
+  blueLighter_40: 'rgba(168, 204, 255, 0.4)',
+  blueLighter_40_on_white: 'rgb(220, 235, 255)',
+  blueLighter_60: 'rgba(168, 204, 255, 0.6)',
+  blueLighter_60_on_white: 'rgb(203, 224, 255)',
+  blue_30: 'rgba(51, 160, 255, 0.3)',
+  blue_30_on_white: 'rgb(192,226,255)',
+  blue_60: 'rgba(51, 160, 255, 0.6)',
+  blue_60_on_white: 'rgb(133,198,255)',
   brown_75: 'rgba(184, 224, 238,  0.75)',
   brown_75_on_white: 'rgb(138, 168, 177)',
-  darkBlue: '#D9BA5C',
-  darkBlue3: '#E7D291',
-  darkBlue3_75: 'rgba(231, 210, 145,  .75)',
-  darkBlue3_75_on_white: 'rgb(173, 157, 108)',
   fastBlank: 'undefined',
   green: '#37BD99',
-  green2: '#F17D9C',
-  greenDark: '#D7658D',
-  greenDarker: '#E582A4',
-  greenLight: '#481126',
-  greenLighter: '#170509',
+  greenDark: '#289A72',
+  greenDarker: '#1A7D5B',
+  greenLight: '#B7EED9',
+  greenLighter: '#E8FAF6',
   grey: '#191919',
   greyDark: '#333333',
   greyLight: '#0F0F0F',
@@ -203,7 +184,7 @@
   purple_01: 'rgba(123, 163, 36,  0.01)',
   purple_10: 'rgba(123, 163, 36,  0.1)',
   purple_40: 'rgba(123, 163, 36,  0.4)',
-  red: '#FF4D61',
+  red: '#00B29E',
   redDark: '#28DDC9',
   redDarker: '#5AF6F1',
   redLight: '#00353E',
@@ -227,8 +208,6 @@
   white_90_on_white: '#000000',
   yellow: '#0008A5',
   yellowDark: '#0047FF',
-  yellowGreen: '#5730C9',
-  yellowGreen2: '#6B4AD0',
   yellowLight: '#000233',
 }
 
