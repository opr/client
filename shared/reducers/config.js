--- conflicted
+++ resolved
@@ -166,11 +166,8 @@
     case ConfigGen.showMain:
     case ConfigGen.setupEngineListeners:
     case ConfigGen.installerRan:
-<<<<<<< HEAD
     case ConfigGen.copyToClipboard:
-=======
     case ConfigGen._avatarQueue:
->>>>>>> d5826976
       return state
     default:
       /*::
