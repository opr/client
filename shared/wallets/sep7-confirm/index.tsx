--- conflicted
+++ resolved
@@ -223,12 +223,8 @@
         {!!props.callbackURL && <CallbackURLBanner callbackURL={props.callbackURL} />}
         {props.operation === 'pay' ? (
           <PaymentInfo
-<<<<<<< HEAD
-            amount={props.amount}
+            amount={props.amount || ''}
             assetCode={props.assetCode}
-=======
-            amount={props.amount || '' /* is this ok? */}
->>>>>>> ef7ece57
             availableToSendNative={props.availableToSendNative}
             displayAmountFiat={props.displayAmountFiat}
             exchangeRate={props.path.exchangeRate}
@@ -236,8 +232,8 @@
             memo={props.memoType === 'MEMO_TEXT' ? props.memo : ''}
             message={props.message}
             onChangeAmount={props.onChangeAmount}
-            recipient={props.recipient || '' /* is this ok? */}
-            userAmount={props.userAmount || '' /* is this ok? */}
+            recipient={props.recipient || ''}
+            userAmount={props.userAmount || ''}
           />
         ) : (
           <TxInfo
