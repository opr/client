--- conflicted
+++ resolved
@@ -4,7 +4,10 @@
 import reactDOM from 'react-dom'
 import {showMainWindow} from '../../react-native/react/local-debug.desktop'
 
-<<<<<<< HEAD
+if (module.hot) {
+  module.hot.accept()
+}
+
 // The menubar has a variable height, and we want to account for that until a certain height
 // After that height, we'll just use the scroll bar
 const currentWindow = remote.getCurrentWindow()
@@ -18,15 +21,6 @@
       cachedSizes = {width, height}
     }
   })
-=======
-if (module.hot) {
-  module.hot.accept()
-}
-
-/* eslint-disable no-undef*/
-if (showMainWindow) {
-  showMain.style.display = 'block'
->>>>>>> 32453a2f
 }
 
 reactDOM.render(React.createElement(Menubar, {debug: showMainWindow, onSizeChange: resizeWindowForComponent}), document.getElementById('root'))